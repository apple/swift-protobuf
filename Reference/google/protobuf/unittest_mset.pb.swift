/*
 * DO NOT EDIT.
 *
 * Generated by the protocol buffer compiler.
 * Source: google/protobuf/unittest_mset.proto
 *
 */

//  Protocol Buffers - Google's data interchange format
//  Copyright 2008 Google Inc.  All rights reserved.
//  https://developers.google.com/protocol-buffers/
// 
//  Redistribution and use in source and binary forms, with or without
//  modification, are permitted provided that the following conditions are
//  met:
// 
//      * Redistributions of source code must retain the above copyright
//  notice, this list of conditions and the following disclaimer.
//      * Redistributions in binary form must reproduce the above
//  copyright notice, this list of conditions and the following disclaimer
//  in the documentation and/or other materials provided with the
//  distribution.
//      * Neither the name of Google Inc. nor the names of its
//  contributors may be used to endorse or promote products derived from
//  this software without specific prior written permission.
// 
//  THIS SOFTWARE IS PROVIDED BY THE COPYRIGHT HOLDERS AND CONTRIBUTORS
//  "AS IS" AND ANY EXPRESS OR IMPLIED WARRANTIES, INCLUDING, BUT NOT
//  LIMITED TO, THE IMPLIED WARRANTIES OF MERCHANTABILITY AND FITNESS FOR
//  A PARTICULAR PURPOSE ARE DISCLAIMED. IN NO EVENT SHALL THE COPYRIGHT
//  OWNER OR CONTRIBUTORS BE LIABLE FOR ANY DIRECT, INDIRECT, INCIDENTAL,
//  SPECIAL, EXEMPLARY, OR CONSEQUENTIAL DAMAGES (INCLUDING, BUT NOT
//  LIMITED TO, PROCUREMENT OF SUBSTITUTE GOODS OR SERVICES; LOSS OF USE,
//  DATA, OR PROFITS; OR BUSINESS INTERRUPTION) HOWEVER CAUSED AND ON ANY
//  THEORY OF LIABILITY, WHETHER IN CONTRACT, STRICT LIABILITY, OR TORT
//  (INCLUDING NEGLIGENCE OR OTHERWISE) ARISING IN ANY WAY OUT OF THE USE
//  OF THIS SOFTWARE, EVEN IF ADVISED OF THE POSSIBILITY OF SUCH DAMAGE.

//  Author: kenton@google.com (Kenton Varda)
//   Based on original Protocol Buffers design by
//   Sanjay Ghemawat, Jeff Dean, and others.
// 
//  This file is similar to unittest_mset_wire_format.proto, but does not
//  have a TestMessageSet, so it can be downgraded to proto1.

import Foundation
import SwiftProtobuf

// If the compiler emits an error on this type, it is because this file
// was generated by a version of the `protoc` Swift plug-in that is
// incompatible with the version of SwiftProtobuf to which you are linking.
// Please ensure that your are building against the same version of the API
// that was used to generate this file.
fileprivate struct _GeneratedWithProtocGenSwiftVersion: SwiftProtobuf.ProtobufAPIVersionCheck {
  struct _1: SwiftProtobuf.ProtobufAPIVersion_1 {}
  typealias Version = _1
}

struct ProtobufUnittest_TestMessageSetContainer: SwiftProtobuf.Message, SwiftProtobuf.Proto2Message, SwiftProtobuf._MessageImplementationBase, SwiftProtobuf.ProtoNameProviding {
  public var protoMessageName: String {return "TestMessageSetContainer"}
  public var protoPackageName: String {return "protobuf_unittest"}
  public static let _protobuf_fieldNames: FieldNameMap = [
    1: .unique(proto: "message_set", json: "messageSet"),
  ]

  private class _StorageClass {
    typealias ExtendedMessage = ProtobufUnittest_TestMessageSetContainer
    var unknown = SwiftProtobuf.UnknownStorage()
    var _messageSet: Proto2WireformatUnittest_TestMessageSet? = nil

    init() {}

<<<<<<< HEAD
    var isInitialized: Bool {
      if let v = _messageSet, !v.isInitialized {return false}
      return true
    }

    func decodeField<T: SwiftProtobuf.FieldDecoder>(setter: inout T, protoFieldNumber: Int) throws {
      switch protoFieldNumber {
      case 1: try setter.decodeSingularMessageField(fieldType: Proto2WireformatUnittest_TestMessageSet.self, value: &_messageSet)
=======
    func decodeMessage<D: SwiftProtobuf.Decoder>(decoder: inout D) throws {
      while let fieldNumber = try decoder.nextFieldNumber() {
        try decodeField(decoder: &decoder, fieldNumber: fieldNumber)
      }
    }

    func decodeField<D: SwiftProtobuf.Decoder>(decoder: inout D, fieldNumber: Int) throws {
      switch fieldNumber {
      case 1: try decoder.decodeSingularMessageField(value: &_messageSet)
>>>>>>> 5ed6bb3d
      default: break
      }
    }

    func traverse(visitor: SwiftProtobuf.Visitor) throws {
      if let v = _messageSet {
        try visitor.visitSingularMessageField(value: v, fieldNumber: 1)
      }
      unknown.traverse(visitor: visitor)
    }

    func isEqualTo(other: _StorageClass) -> Bool {
      if _messageSet != other._messageSet {return false}
      if unknown != other.unknown {return false}
      return true
    }

    func copy() -> _StorageClass {
      let clone = _StorageClass()
      clone.unknown = unknown
      clone._messageSet = _messageSet
      return clone
    }
  }

  private var _storage = _StorageClass()

  public var unknown: SwiftProtobuf.UnknownStorage {
    get {return _storage.unknown}
    set {_storage.unknown = newValue}
  }

  var messageSet: Proto2WireformatUnittest_TestMessageSet {
    get {return _storage._messageSet ?? Proto2WireformatUnittest_TestMessageSet()}
    set {_uniqueStorage()._messageSet = newValue}
  }
  var hasMessageSet: Bool {
    return _storage._messageSet != nil
  }
  mutating func clearMessageSet() {
    return _storage._messageSet = nil
  }

  init() {}

<<<<<<< HEAD
  public var isInitialized: Bool {
    return _storage.isInitialized
  }

  public mutating func _protoc_generated_decodeField<T: SwiftProtobuf.FieldDecoder>(setter: inout T, protoFieldNumber: Int) throws {
    try _uniqueStorage().decodeField(setter: &setter, protoFieldNumber: protoFieldNumber)
=======
  public mutating func _protoc_generated_decodeMessage<D: SwiftProtobuf.Decoder>(decoder: inout D) throws {
    try _uniqueStorage().decodeMessage(decoder: &decoder)
  }

  public mutating func _protoc_generated_decodeField<D: SwiftProtobuf.Decoder>(decoder: inout D, fieldNumber: Int) throws {
    try _uniqueStorage().decodeField(decoder: &decoder, fieldNumber: fieldNumber)
>>>>>>> 5ed6bb3d
  }

  public func _protoc_generated_traverse(visitor: SwiftProtobuf.Visitor) throws {
    try _storage.traverse(visitor: visitor)
  }

  public func _protoc_generated_isEqualTo(other: ProtobufUnittest_TestMessageSetContainer) -> Bool {
    return _storage === other._storage || _storage.isEqualTo(other: other._storage)
  }

  private mutating func _uniqueStorage() -> _StorageClass {
    if !isKnownUniquelyReferenced(&_storage) {
      _storage = _storage.copy()
    }
    return _storage
  }
}

struct ProtobufUnittest_TestMessageSetExtension1: SwiftProtobuf.Message, SwiftProtobuf.Proto2Message, SwiftProtobuf._MessageImplementationBase, SwiftProtobuf.ProtoNameProviding {
  public var protoMessageName: String {return "TestMessageSetExtension1"}
  public var protoPackageName: String {return "protobuf_unittest"}
  public static let _protobuf_fieldNames: FieldNameMap = [
    15: .same(proto: "i"),
  ]

  public var unknown = SwiftProtobuf.UnknownStorage()

  struct Extensions {

    static let messageSetExtension = SwiftProtobuf.MessageExtension<OptionalMessageExtensionField<ProtobufUnittest_TestMessageSetExtension1>, Proto2WireformatUnittest_TestMessageSet>(
      fieldNumber: 1545008,
      fieldNames: .same(proto: "protobuf_unittest.TestMessageSetExtension1.message_set_extension"),
      defaultValue: ProtobufUnittest_TestMessageSetExtension1()
    )
  }

  private var _i: Int32? = nil
  var i: Int32 {
    get {return _i ?? 0}
    set {_i = newValue}
  }
  var hasI: Bool {
    return _i != nil
  }
  mutating func clearI() {
    return _i = nil
  }

  init() {}

  public mutating func _protoc_generated_decodeMessage<D: SwiftProtobuf.Decoder>(decoder: inout D) throws {
    while let fieldNumber = try decoder.nextFieldNumber() {
      try decodeField(decoder: &decoder, fieldNumber: fieldNumber)
    }
  }

  public mutating func _protoc_generated_decodeField<D: SwiftProtobuf.Decoder>(decoder: inout D, fieldNumber: Int) throws {
    switch fieldNumber {
    case 15: try decoder.decodeSingularInt32Field(value: &_i)
    default: break
    }
  }

  public func _protoc_generated_traverse(visitor: SwiftProtobuf.Visitor) throws {
    if let v = _i {
      try visitor.visitSingularField(fieldType: SwiftProtobuf.ProtobufInt32.self, value: v, fieldNumber: 15)
    }
    unknown.traverse(visitor: visitor)
  }

  public func _protoc_generated_isEqualTo(other: ProtobufUnittest_TestMessageSetExtension1) -> Bool {
    if _i != other._i {return false}
    if unknown != other.unknown {return false}
    return true
  }
}

struct ProtobufUnittest_TestMessageSetExtension2: SwiftProtobuf.Message, SwiftProtobuf.Proto2Message, SwiftProtobuf._MessageImplementationBase, SwiftProtobuf.ProtoNameProviding {
  public var protoMessageName: String {return "TestMessageSetExtension2"}
  public var protoPackageName: String {return "protobuf_unittest"}
  public static let _protobuf_fieldNames: FieldNameMap = [
    25: .same(proto: "str"),
  ]

  public var unknown = SwiftProtobuf.UnknownStorage()

  struct Extensions {

    static let messageSetExtension = SwiftProtobuf.MessageExtension<OptionalMessageExtensionField<ProtobufUnittest_TestMessageSetExtension2>, Proto2WireformatUnittest_TestMessageSet>(
      fieldNumber: 1547769,
      fieldNames: .same(proto: "protobuf_unittest.TestMessageSetExtension2.message_set_extension"),
      defaultValue: ProtobufUnittest_TestMessageSetExtension2()
    )
  }

  private var _str: String? = nil
  var str: String {
    get {return _str ?? ""}
    set {_str = newValue}
  }
  var hasStr: Bool {
    return _str != nil
  }
  mutating func clearStr() {
    return _str = nil
  }

  init() {}

  public mutating func _protoc_generated_decodeMessage<D: SwiftProtobuf.Decoder>(decoder: inout D) throws {
    while let fieldNumber = try decoder.nextFieldNumber() {
      try decodeField(decoder: &decoder, fieldNumber: fieldNumber)
    }
  }

  public mutating func _protoc_generated_decodeField<D: SwiftProtobuf.Decoder>(decoder: inout D, fieldNumber: Int) throws {
    switch fieldNumber {
    case 25: try decoder.decodeSingularStringField(value: &_str)
    default: break
    }
  }

  public func _protoc_generated_traverse(visitor: SwiftProtobuf.Visitor) throws {
    if let v = _str {
      try visitor.visitSingularField(fieldType: SwiftProtobuf.ProtobufString.self, value: v, fieldNumber: 25)
    }
    unknown.traverse(visitor: visitor)
  }

  public func _protoc_generated_isEqualTo(other: ProtobufUnittest_TestMessageSetExtension2) -> Bool {
    if _str != other._str {return false}
    if unknown != other.unknown {return false}
    return true
  }
}

//  This message was used to generate
//  //net/proto2/python/internal/testdata/message_set_message, but is commented
//  out since it must not actually exist in code, to simulate an "unknown"
//  extension.
//  message TestMessageSetUnknownExtension {
//    extend TestMessageSet {
//      optional TestMessageSetUnknownExtension message_set_extension = 56141421;
//    }
//    optional int64 a = 1;
//  }

///   MessageSet wire format is equivalent to this.
struct ProtobufUnittest_RawMessageSet: SwiftProtobuf.Message, SwiftProtobuf.Proto2Message, SwiftProtobuf._MessageImplementationBase, SwiftProtobuf.ProtoNameProviding {
  public var protoMessageName: String {return "RawMessageSet"}
  public var protoPackageName: String {return "protobuf_unittest"}
  public static let _protobuf_fieldNames: FieldNameMap = [
    1: .unique(proto: "Item", json: "item"),
  ]

  public var unknown = SwiftProtobuf.UnknownStorage()

  struct Item: SwiftProtobuf.Message, SwiftProtobuf.Proto2Message, SwiftProtobuf._MessageImplementationBase, SwiftProtobuf.ProtoNameProviding {
    public var protoMessageName: String {return "Item"}
    public var protoPackageName: String {return "protobuf_unittest"}
    public static let _protobuf_fieldNames: FieldNameMap = [
      2: .unique(proto: "type_id", json: "typeId"),
      3: .same(proto: "message"),
    ]

    public var unknown = SwiftProtobuf.UnknownStorage()

    private var _typeId: Int32? = nil
    var typeId: Int32 {
      get {return _typeId ?? 0}
      set {_typeId = newValue}
    }
    var hasTypeId: Bool {
      return _typeId != nil
    }
    mutating func clearTypeId() {
      return _typeId = nil
    }

    private var _message: Data? = nil
    var message: Data {
      get {return _message ?? Data()}
      set {_message = newValue}
    }
    var hasMessage: Bool {
      return _message != nil
    }
    mutating func clearMessage() {
      return _message = nil
    }

    init() {}

<<<<<<< HEAD
    public var isInitialized: Bool {
      if _typeId == nil {return false}
      if _message == nil {return false}
      return true
    }

    public mutating func _protoc_generated_decodeField<T: SwiftProtobuf.FieldDecoder>(setter: inout T, protoFieldNumber: Int) throws {
      switch protoFieldNumber {
      case 2: try setter.decodeSingularField(fieldType: SwiftProtobuf.ProtobufInt32.self, value: &_typeId)
      case 3: try setter.decodeSingularField(fieldType: SwiftProtobuf.ProtobufBytes.self, value: &_message)
=======
    public mutating func _protoc_generated_decodeMessage<D: SwiftProtobuf.Decoder>(decoder: inout D) throws {
      while let fieldNumber = try decoder.nextFieldNumber() {
        try decodeField(decoder: &decoder, fieldNumber: fieldNumber)
      }
    }

    public mutating func _protoc_generated_decodeField<D: SwiftProtobuf.Decoder>(decoder: inout D, fieldNumber: Int) throws {
      switch fieldNumber {
      case 2: try decoder.decodeSingularInt32Field(value: &_typeId)
      case 3: try decoder.decodeSingularBytesField(value: &_message)
>>>>>>> 5ed6bb3d
      default: break
      }
    }

    public func _protoc_generated_traverse(visitor: SwiftProtobuf.Visitor) throws {
      if let v = _typeId {
        try visitor.visitSingularField(fieldType: SwiftProtobuf.ProtobufInt32.self, value: v, fieldNumber: 2)
      }
      if let v = _message {
        try visitor.visitSingularField(fieldType: SwiftProtobuf.ProtobufBytes.self, value: v, fieldNumber: 3)
      }
      unknown.traverse(visitor: visitor)
    }

    public func _protoc_generated_isEqualTo(other: ProtobufUnittest_RawMessageSet.Item) -> Bool {
      if _typeId != other._typeId {return false}
      if _message != other._message {return false}
      if unknown != other.unknown {return false}
      return true
    }
  }

  var item: [ProtobufUnittest_RawMessageSet.Item] = []

  init() {}

<<<<<<< HEAD
  public var isInitialized: Bool {
    if !SwiftProtobuf.Internal.areAllInitialized(item) {return false}
    return true
  }

  public mutating func _protoc_generated_decodeField<T: SwiftProtobuf.FieldDecoder>(setter: inout T, protoFieldNumber: Int) throws {
    switch protoFieldNumber {
    case 1: try setter.decodeRepeatedGroupField(fieldType: ProtobufUnittest_RawMessageSet.Item.self, value: &item)
=======
  public mutating func _protoc_generated_decodeMessage<D: SwiftProtobuf.Decoder>(decoder: inout D) throws {
    while let fieldNumber = try decoder.nextFieldNumber() {
      try decodeField(decoder: &decoder, fieldNumber: fieldNumber)
    }
  }

  public mutating func _protoc_generated_decodeField<D: SwiftProtobuf.Decoder>(decoder: inout D, fieldNumber: Int) throws {
    switch fieldNumber {
    case 1: try decoder.decodeRepeatedGroupField(value: &item)
>>>>>>> 5ed6bb3d
    default: break
    }
  }

  public func _protoc_generated_traverse(visitor: SwiftProtobuf.Visitor) throws {
    if !item.isEmpty {
      try visitor.visitRepeatedGroupField(value: item, fieldNumber: 1)
    }
    unknown.traverse(visitor: visitor)
  }

  public func _protoc_generated_isEqualTo(other: ProtobufUnittest_RawMessageSet) -> Bool {
    if item != other.item {return false}
    if unknown != other.unknown {return false}
    return true
  }
}

extension Proto2WireformatUnittest_TestMessageSet {
  var ProtobufUnittest_TestMessageSetExtension1_messageSetExtension: ProtobufUnittest_TestMessageSetExtension1 {
    get {return getExtensionValue(ext: ProtobufUnittest_TestMessageSetExtension1.Extensions.messageSetExtension) ?? ProtobufUnittest_TestMessageSetExtension1()}
    set {setExtensionValue(ext: ProtobufUnittest_TestMessageSetExtension1.Extensions.messageSetExtension, value: newValue)}
  }
  var hasProtobufUnittest_TestMessageSetExtension1_messageSetExtension: Bool {
    return hasExtensionValue(ext: ProtobufUnittest_TestMessageSetExtension1.Extensions.messageSetExtension)
  }
  mutating func clearProtobufUnittest_TestMessageSetExtension1_messageSetExtension() {
    clearExtensionValue(ext: ProtobufUnittest_TestMessageSetExtension1.Extensions.messageSetExtension)
  }
}

extension Proto2WireformatUnittest_TestMessageSet {
  var ProtobufUnittest_TestMessageSetExtension2_messageSetExtension: ProtobufUnittest_TestMessageSetExtension2 {
    get {return getExtensionValue(ext: ProtobufUnittest_TestMessageSetExtension2.Extensions.messageSetExtension) ?? ProtobufUnittest_TestMessageSetExtension2()}
    set {setExtensionValue(ext: ProtobufUnittest_TestMessageSetExtension2.Extensions.messageSetExtension, value: newValue)}
  }
  var hasProtobufUnittest_TestMessageSetExtension2_messageSetExtension: Bool {
    return hasExtensionValue(ext: ProtobufUnittest_TestMessageSetExtension2.Extensions.messageSetExtension)
  }
  mutating func clearProtobufUnittest_TestMessageSetExtension2_messageSetExtension() {
    clearExtensionValue(ext: ProtobufUnittest_TestMessageSetExtension2.Extensions.messageSetExtension)
  }
}

let ProtobufUnittest_UnittestMset_Extensions: SwiftProtobuf.ExtensionSet = [
  ProtobufUnittest_TestMessageSetExtension1.Extensions.messageSetExtension,
  ProtobufUnittest_TestMessageSetExtension2.Extensions.messageSetExtension
]<|MERGE_RESOLUTION|>--- conflicted
+++ resolved
@@ -70,16 +70,11 @@
 
     init() {}
 
-<<<<<<< HEAD
     var isInitialized: Bool {
       if let v = _messageSet, !v.isInitialized {return false}
       return true
     }
 
-    func decodeField<T: SwiftProtobuf.FieldDecoder>(setter: inout T, protoFieldNumber: Int) throws {
-      switch protoFieldNumber {
-      case 1: try setter.decodeSingularMessageField(fieldType: Proto2WireformatUnittest_TestMessageSet.self, value: &_messageSet)
-=======
     func decodeMessage<D: SwiftProtobuf.Decoder>(decoder: inout D) throws {
       while let fieldNumber = try decoder.nextFieldNumber() {
         try decodeField(decoder: &decoder, fieldNumber: fieldNumber)
@@ -89,7 +84,6 @@
     func decodeField<D: SwiftProtobuf.Decoder>(decoder: inout D, fieldNumber: Int) throws {
       switch fieldNumber {
       case 1: try decoder.decodeSingularMessageField(value: &_messageSet)
->>>>>>> 5ed6bb3d
       default: break
       }
     }
@@ -135,21 +129,16 @@
 
   init() {}
 
-<<<<<<< HEAD
   public var isInitialized: Bool {
     return _storage.isInitialized
   }
 
-  public mutating func _protoc_generated_decodeField<T: SwiftProtobuf.FieldDecoder>(setter: inout T, protoFieldNumber: Int) throws {
-    try _uniqueStorage().decodeField(setter: &setter, protoFieldNumber: protoFieldNumber)
-=======
   public mutating func _protoc_generated_decodeMessage<D: SwiftProtobuf.Decoder>(decoder: inout D) throws {
     try _uniqueStorage().decodeMessage(decoder: &decoder)
   }
 
   public mutating func _protoc_generated_decodeField<D: SwiftProtobuf.Decoder>(decoder: inout D, fieldNumber: Int) throws {
     try _uniqueStorage().decodeField(decoder: &decoder, fieldNumber: fieldNumber)
->>>>>>> 5ed6bb3d
   }
 
   public func _protoc_generated_traverse(visitor: SwiftProtobuf.Visitor) throws {
@@ -343,18 +332,12 @@
 
     init() {}
 
-<<<<<<< HEAD
     public var isInitialized: Bool {
       if _typeId == nil {return false}
       if _message == nil {return false}
       return true
     }
 
-    public mutating func _protoc_generated_decodeField<T: SwiftProtobuf.FieldDecoder>(setter: inout T, protoFieldNumber: Int) throws {
-      switch protoFieldNumber {
-      case 2: try setter.decodeSingularField(fieldType: SwiftProtobuf.ProtobufInt32.self, value: &_typeId)
-      case 3: try setter.decodeSingularField(fieldType: SwiftProtobuf.ProtobufBytes.self, value: &_message)
-=======
     public mutating func _protoc_generated_decodeMessage<D: SwiftProtobuf.Decoder>(decoder: inout D) throws {
       while let fieldNumber = try decoder.nextFieldNumber() {
         try decodeField(decoder: &decoder, fieldNumber: fieldNumber)
@@ -365,7 +348,6 @@
       switch fieldNumber {
       case 2: try decoder.decodeSingularInt32Field(value: &_typeId)
       case 3: try decoder.decodeSingularBytesField(value: &_message)
->>>>>>> 5ed6bb3d
       default: break
       }
     }
@@ -392,16 +374,11 @@
 
   init() {}
 
-<<<<<<< HEAD
   public var isInitialized: Bool {
     if !SwiftProtobuf.Internal.areAllInitialized(item) {return false}
     return true
   }
 
-  public mutating func _protoc_generated_decodeField<T: SwiftProtobuf.FieldDecoder>(setter: inout T, protoFieldNumber: Int) throws {
-    switch protoFieldNumber {
-    case 1: try setter.decodeRepeatedGroupField(fieldType: ProtobufUnittest_RawMessageSet.Item.self, value: &item)
-=======
   public mutating func _protoc_generated_decodeMessage<D: SwiftProtobuf.Decoder>(decoder: inout D) throws {
     while let fieldNumber = try decoder.nextFieldNumber() {
       try decodeField(decoder: &decoder, fieldNumber: fieldNumber)
@@ -411,7 +388,6 @@
   public mutating func _protoc_generated_decodeField<D: SwiftProtobuf.Decoder>(decoder: inout D, fieldNumber: Int) throws {
     switch fieldNumber {
     case 1: try decoder.decodeRepeatedGroupField(value: &item)
->>>>>>> 5ed6bb3d
     default: break
     }
   }
