// !$*UTF8*$!
{
	archiveVersion = 1;
	classes = {
	};
	objectVersion = 46;
	objects = {

/* Begin PBXBuildFile section */
		9C2F237A1D77807E008524F2 /* descriptor.pb.swift in Sources */ = {isa = PBXBuildFile; fileRef = 9C2F23781D778003008524F2 /* descriptor.pb.swift */; };
		9C2F237B1D7780D1008524F2 /* api.pb.swift in Sources */ = {isa = PBXBuildFile; fileRef = __PBXFileRef_Sources/Protobuf/api.pb.swift /* api.pb.swift */; };
		9C2F237C1D7780D1008524F2 /* duration.pb.swift in Sources */ = {isa = PBXBuildFile; fileRef = __PBXFileRef_Sources/Protobuf/duration.pb.swift /* duration.pb.swift */; };
		9C2F237D1D7780D1008524F2 /* empty.pb.swift in Sources */ = {isa = PBXBuildFile; fileRef = __PBXFileRef_Sources/Protobuf/empty.pb.swift /* empty.pb.swift */; };
		9C2F237E1D7780D1008524F2 /* field_mask.pb.swift in Sources */ = {isa = PBXBuildFile; fileRef = __PBXFileRef_Sources/Protobuf/field_mask.pb.swift /* field_mask.pb.swift */; };
		9C2F237F1D7780D1008524F2 /* Google_Protobuf_Any.swift in Sources */ = {isa = PBXBuildFile; fileRef = __PBXFileRef_Sources/Protobuf/Google_Protobuf_Any.swift /* Google_Protobuf_Any.swift */; };
		9C2F23801D7780D1008524F2 /* Google_Protobuf_Duration_Extensions.swift in Sources */ = {isa = PBXBuildFile; fileRef = __PBXFileRef_Sources/Protobuf/Google_Protobuf_Duration_Extensions.swift /* Google_Protobuf_Duration_Extensions.swift */; };
		9C2F23811D7780D1008524F2 /* Google_Protobuf_FieldMask_Extensions.swift in Sources */ = {isa = PBXBuildFile; fileRef = __PBXFileRef_Sources/Protobuf/Google_Protobuf_FieldMask_Extensions.swift /* Google_Protobuf_FieldMask_Extensions.swift */; };
		9C2F23821D7780D1008524F2 /* Google_Protobuf_Struct.swift in Sources */ = {isa = PBXBuildFile; fileRef = __PBXFileRef_Sources/Protobuf/Google_Protobuf_Struct.swift /* Google_Protobuf_Struct.swift */; };
		9C2F23831D7780D1008524F2 /* Google_Protobuf_Timestamp_Extensions.swift in Sources */ = {isa = PBXBuildFile; fileRef = __PBXFileRef_Sources/Protobuf/Google_Protobuf_Timestamp_Extensions.swift /* Google_Protobuf_Timestamp_Extensions.swift */; };
		9C2F23851D7780D1008524F2 /* ProtobufDecoder.swift in Sources */ = {isa = PBXBuildFile; fileRef = __PBXFileRef_Sources/Protobuf/ProtobufBinaryDecoding.swift /* ProtobufDecoder.swift */; };
		9C2F23861D7780D1008524F2 /* ProtobufEncoder.swift in Sources */ = {isa = PBXBuildFile; fileRef = __PBXFileRef_Sources/Protobuf/ProtobufBinaryEncoding.swift /* ProtobufEncoder.swift */; };
		9C2F23871D7780D1008524F2 /* ProtobufTypeAdditions.swift in Sources */ = {isa = PBXBuildFile; fileRef = __PBXFileRef_Sources/Protobuf/ProtobufBinaryTypes.swift /* ProtobufTypeAdditions.swift */; };
		9C2F23881D7780D1008524F2 /* DebugDescriptionVisitor.swift in Sources */ = {isa = PBXBuildFile; fileRef = __PBXFileRef_Sources/Protobuf/ProtobufDebugDescription.swift /* DebugDescriptionVisitor.swift */; };
		9C2F23891D7780D1008524F2 /* Enum.swift in Sources */ = {isa = PBXBuildFile; fileRef = __PBXFileRef_Sources/Protobuf/ProtobufEnum.swift /* Enum.swift */; };
		9C2F238A1D7780D1008524F2 /* Errors.swift in Sources */ = {isa = PBXBuildFile; fileRef = __PBXFileRef_Sources/Protobuf/ProtobufError.swift /* Errors.swift */; };
		9C2F238B1D7780D1008524F2 /* ExtensionFields.swift in Sources */ = {isa = PBXBuildFile; fileRef = __PBXFileRef_Sources/Protobuf/ProtobufExtensionFields.swift /* ExtensionFields.swift */; };
		9C2F238C1D7780D1008524F2 /* MessageExtension.swift in Sources */ = {isa = PBXBuildFile; fileRef = __PBXFileRef_Sources/Protobuf/ProtobufExtensions.swift /* MessageExtension.swift */; };
		9C2F238D1D7780D1008524F2 /* FieldDecoder.swift in Sources */ = {isa = PBXBuildFile; fileRef = __PBXFileRef_Sources/Protobuf/ProtobufFieldDecoder.swift /* FieldDecoder.swift */; };
		9C2F238F1D7780D1008524F2 /* HashVisitor.swift in Sources */ = {isa = PBXBuildFile; fileRef = __PBXFileRef_Sources/Protobuf/ProtobufHash.swift /* HashVisitor.swift */; };
		9C2F23911D7780D1008524F2 /* JSONEncoder.swift in Sources */ = {isa = PBXBuildFile; fileRef = __PBXFileRef_Sources/Protobuf/ProtobufJSONEncoding.swift /* JSONEncoder.swift */; };
		9C2F23921D7780D1008524F2 /* JSONTypeAdditions.swift in Sources */ = {isa = PBXBuildFile; fileRef = __PBXFileRef_Sources/Protobuf/ProtobufJSONTypes.swift /* JSONTypeAdditions.swift */; };
		9C2F23931D7780D1008524F2 /* Message.swift in Sources */ = {isa = PBXBuildFile; fileRef = __PBXFileRef_Sources/Protobuf/ProtobufMessage.swift /* Message.swift */; };
		9C2F23951D7780D1008524F2 /* OneofEnum.swift in Sources */ = {isa = PBXBuildFile; fileRef = __PBXFileRef_Sources/Protobuf/ProtobufOneof.swift /* OneofEnum.swift */; };
		9C2F23981D7780D1008524F2 /* FieldTypes.swift in Sources */ = {isa = PBXBuildFile; fileRef = __PBXFileRef_Sources/Protobuf/ProtobufTypes.swift /* FieldTypes.swift */; };
		9C2F23991D7780D1008524F2 /* UnknownStorage.swift in Sources */ = {isa = PBXBuildFile; fileRef = __PBXFileRef_Sources/Protobuf/ProtobufUnknown.swift /* UnknownStorage.swift */; };
		9C2F239B1D7780D1008524F2 /* source_context.pb.swift in Sources */ = {isa = PBXBuildFile; fileRef = __PBXFileRef_Sources/Protobuf/source_context.pb.swift /* source_context.pb.swift */; };
		9C2F239C1D7780D1008524F2 /* timestamp.pb.swift in Sources */ = {isa = PBXBuildFile; fileRef = __PBXFileRef_Sources/Protobuf/timestamp.pb.swift /* timestamp.pb.swift */; };
		9C2F239D1D7780D1008524F2 /* type.pb.swift in Sources */ = {isa = PBXBuildFile; fileRef = __PBXFileRef_Sources/Protobuf/type.pb.swift /* type.pb.swift */; };
		9C5890A71DFF5FFC001CFC34 /* Test_Text_proto2_extensions.swift in Sources */ = {isa = PBXBuildFile; fileRef = 9C5890A51DFF5EC8001CFC34 /* Test_Text_proto2_extensions.swift */; };
		9C5890A81DFF6375001CFC34 /* TextDecoder.swift in Sources */ = {isa = PBXBuildFile; fileRef = BCCA0E661DB1210E00957D74 /* TextDecoder.swift */; };
		9C5890A91DFF6375001CFC34 /* TextEncoder.swift in Sources */ = {isa = PBXBuildFile; fileRef = BCCA0E671DB1210E00957D74 /* TextEncoder.swift */; };
		9C5890AA1DFF6375001CFC34 /* TextEncodingVisitor.swift in Sources */ = {isa = PBXBuildFile; fileRef = 9CEB0D671DF5E934002D80F0 /* TextEncodingVisitor.swift */; };
		9C5890AB1DFF6375001CFC34 /* TextScanner.swift in Sources */ = {isa = PBXBuildFile; fileRef = 9CEB0D6B1DF5F921002D80F0 /* TextScanner.swift */; };
		9C5890AC1DFF6375001CFC34 /* TextToken.swift in Sources */ = {isa = PBXBuildFile; fileRef = 9CEB0D691DF5E99E002D80F0 /* TextToken.swift */; };
		9C5890AD1DFF6375001CFC34 /* TextTypeAdditions.swift in Sources */ = {isa = PBXBuildFile; fileRef = BCCA0E681DB1210E00957D74 /* TextTypeAdditions.swift */; };
		9C5890AE1DFF6384001CFC34 /* TextDecoder.swift in Sources */ = {isa = PBXBuildFile; fileRef = BCCA0E661DB1210E00957D74 /* TextDecoder.swift */; };
		9C5890AF1DFF6384001CFC34 /* TextEncoder.swift in Sources */ = {isa = PBXBuildFile; fileRef = BCCA0E671DB1210E00957D74 /* TextEncoder.swift */; };
		9C5890B01DFF6384001CFC34 /* TextEncodingVisitor.swift in Sources */ = {isa = PBXBuildFile; fileRef = 9CEB0D671DF5E934002D80F0 /* TextEncodingVisitor.swift */; };
		9C5890B11DFF6384001CFC34 /* TextScanner.swift in Sources */ = {isa = PBXBuildFile; fileRef = 9CEB0D6B1DF5F921002D80F0 /* TextScanner.swift */; };
		9C5890B21DFF6384001CFC34 /* TextToken.swift in Sources */ = {isa = PBXBuildFile; fileRef = 9CEB0D691DF5E99E002D80F0 /* TextToken.swift */; };
		9C5890B31DFF6384001CFC34 /* TextTypeAdditions.swift in Sources */ = {isa = PBXBuildFile; fileRef = BCCA0E681DB1210E00957D74 /* TextTypeAdditions.swift */; };
		9C5890B41DFF6389001CFC34 /* TextDecoder.swift in Sources */ = {isa = PBXBuildFile; fileRef = BCCA0E661DB1210E00957D74 /* TextDecoder.swift */; };
		9C5890B51DFF6389001CFC34 /* TextEncoder.swift in Sources */ = {isa = PBXBuildFile; fileRef = BCCA0E671DB1210E00957D74 /* TextEncoder.swift */; };
		9C5890B61DFF6389001CFC34 /* TextEncodingVisitor.swift in Sources */ = {isa = PBXBuildFile; fileRef = 9CEB0D671DF5E934002D80F0 /* TextEncodingVisitor.swift */; };
		9C5890B71DFF6389001CFC34 /* TextScanner.swift in Sources */ = {isa = PBXBuildFile; fileRef = 9CEB0D6B1DF5F921002D80F0 /* TextScanner.swift */; };
		9C5890B81DFF6389001CFC34 /* TextToken.swift in Sources */ = {isa = PBXBuildFile; fileRef = 9CEB0D691DF5E99E002D80F0 /* TextToken.swift */; };
		9C5890B91DFF6389001CFC34 /* TextTypeAdditions.swift in Sources */ = {isa = PBXBuildFile; fileRef = BCCA0E681DB1210E00957D74 /* TextTypeAdditions.swift */; };
		9C60CBE81DF8AC3F00F7B14E /* Test_Text_Map_proto3.swift in Sources */ = {isa = PBXBuildFile; fileRef = 9C60CBE71DF8AC3F00F7B14E /* Test_Text_Map_proto3.swift */; };
		9C60CBE91DF8AC3F00F7B14E /* Test_Text_Map_proto3.swift in Sources */ = {isa = PBXBuildFile; fileRef = 9C60CBE71DF8AC3F00F7B14E /* Test_Text_Map_proto3.swift */; };
		9C60CBEA1DF8AC3F00F7B14E /* Test_Text_Map_proto3.swift in Sources */ = {isa = PBXBuildFile; fileRef = 9C60CBE71DF8AC3F00F7B14E /* Test_Text_Map_proto3.swift */; };
		9C60CBEC1DF9DEEA00F7B14E /* Test_Text_proto2.swift in Sources */ = {isa = PBXBuildFile; fileRef = 9C60CBEB1DF9DEEA00F7B14E /* Test_Text_proto2.swift */; };
		9C60CBED1DF9DEEA00F7B14E /* Test_Text_proto2.swift in Sources */ = {isa = PBXBuildFile; fileRef = 9C60CBEB1DF9DEEA00F7B14E /* Test_Text_proto2.swift */; };
		9C60CBEE1DF9DEEA00F7B14E /* Test_Text_proto2.swift in Sources */ = {isa = PBXBuildFile; fileRef = 9C60CBEB1DF9DEEA00F7B14E /* Test_Text_proto2.swift */; };
		9C75F8801DDBE0DE005CCFF2 /* Visitor.swift in Sources */ = {isa = PBXBuildFile; fileRef = 9C75F87F1DDBE0DE005CCFF2 /* Visitor.swift */; };
		9C75F8811DDBE0FC005CCFF2 /* Visitor.swift in Sources */ = {isa = PBXBuildFile; fileRef = 9C75F87F1DDBE0DE005CCFF2 /* Visitor.swift */; };
		9C75F8821DDBE10D005CCFF2 /* Visitor.swift in Sources */ = {isa = PBXBuildFile; fileRef = 9C75F87F1DDBE0DE005CCFF2 /* Visitor.swift */; };
		9C75F8831DDBE118005CCFF2 /* Visitor.swift in Sources */ = {isa = PBXBuildFile; fileRef = 9C75F87F1DDBE0DE005CCFF2 /* Visitor.swift */; };
		9C75F8851DDD3045005CCFF2 /* ExtensionSet.swift in Sources */ = {isa = PBXBuildFile; fileRef = 9C75F8841DDD3045005CCFF2 /* ExtensionSet.swift */; };
		9C75F8861DDD3045005CCFF2 /* ExtensionSet.swift in Sources */ = {isa = PBXBuildFile; fileRef = 9C75F8841DDD3045005CCFF2 /* ExtensionSet.swift */; };
		9C75F8871DDD3045005CCFF2 /* ExtensionSet.swift in Sources */ = {isa = PBXBuildFile; fileRef = 9C75F8841DDD3045005CCFF2 /* ExtensionSet.swift */; };
		9C75F8881DDD3045005CCFF2 /* ExtensionSet.swift in Sources */ = {isa = PBXBuildFile; fileRef = 9C75F8841DDD3045005CCFF2 /* ExtensionSet.swift */; };
		9C75F88A1DDD30A5005CCFF2 /* ExtensionFieldValueSet.swift in Sources */ = {isa = PBXBuildFile; fileRef = 9C75F8891DDD30A5005CCFF2 /* ExtensionFieldValueSet.swift */; };
		9C75F88B1DDD30A5005CCFF2 /* ExtensionFieldValueSet.swift in Sources */ = {isa = PBXBuildFile; fileRef = 9C75F8891DDD30A5005CCFF2 /* ExtensionFieldValueSet.swift */; };
		9C75F88C1DDD30A5005CCFF2 /* ExtensionFieldValueSet.swift in Sources */ = {isa = PBXBuildFile; fileRef = 9C75F8891DDD30A5005CCFF2 /* ExtensionFieldValueSet.swift */; };
		9C75F88D1DDD30A5005CCFF2 /* ExtensionFieldValueSet.swift in Sources */ = {isa = PBXBuildFile; fileRef = 9C75F8891DDD30A5005CCFF2 /* ExtensionFieldValueSet.swift */; };
		9C75F88F1DDD3108005CCFF2 /* ExtensibleMessage.swift in Sources */ = {isa = PBXBuildFile; fileRef = 9C75F88E1DDD3108005CCFF2 /* ExtensibleMessage.swift */; };
		9C75F8901DDD3108005CCFF2 /* ExtensibleMessage.swift in Sources */ = {isa = PBXBuildFile; fileRef = 9C75F88E1DDD3108005CCFF2 /* ExtensibleMessage.swift */; };
		9C75F8911DDD3108005CCFF2 /* ExtensibleMessage.swift in Sources */ = {isa = PBXBuildFile; fileRef = 9C75F88E1DDD3108005CCFF2 /* ExtensibleMessage.swift */; };
		9C75F8921DDD3108005CCFF2 /* ExtensibleMessage.swift in Sources */ = {isa = PBXBuildFile; fileRef = 9C75F88E1DDD3108005CCFF2 /* ExtensibleMessage.swift */; };
		9C75F8941DDD3D20005CCFF2 /* ProtobufEncodingVisitor.swift in Sources */ = {isa = PBXBuildFile; fileRef = 9C75F8931DDD3D20005CCFF2 /* ProtobufEncodingVisitor.swift */; };
		9C75F8951DDD3D20005CCFF2 /* ProtobufEncodingVisitor.swift in Sources */ = {isa = PBXBuildFile; fileRef = 9C75F8931DDD3D20005CCFF2 /* ProtobufEncodingVisitor.swift */; };
		9C75F8961DDD3D20005CCFF2 /* ProtobufEncodingVisitor.swift in Sources */ = {isa = PBXBuildFile; fileRef = 9C75F8931DDD3D20005CCFF2 /* ProtobufEncodingVisitor.swift */; };
		9C75F8971DDD3D20005CCFF2 /* ProtobufEncodingVisitor.swift in Sources */ = {isa = PBXBuildFile; fileRef = 9C75F8931DDD3D20005CCFF2 /* ProtobufEncodingVisitor.swift */; };
		9C75F8991DDD3F1E005CCFF2 /* JSONToken.swift in Sources */ = {isa = PBXBuildFile; fileRef = 9C75F8981DDD3F1E005CCFF2 /* JSONToken.swift */; };
		9C75F89A1DDD3F1E005CCFF2 /* JSONToken.swift in Sources */ = {isa = PBXBuildFile; fileRef = 9C75F8981DDD3F1E005CCFF2 /* JSONToken.swift */; };
		9C75F89B1DDD3F1E005CCFF2 /* JSONToken.swift in Sources */ = {isa = PBXBuildFile; fileRef = 9C75F8981DDD3F1E005CCFF2 /* JSONToken.swift */; };
		9C75F89C1DDD3F1E005CCFF2 /* JSONToken.swift in Sources */ = {isa = PBXBuildFile; fileRef = 9C75F8981DDD3F1E005CCFF2 /* JSONToken.swift */; };
		9C75F89E1DDD3FA3005CCFF2 /* JSONDecoder.swift in Sources */ = {isa = PBXBuildFile; fileRef = 9C75F89D1DDD3FA3005CCFF2 /* JSONDecoder.swift */; };
		9C75F89F1DDD3FA3005CCFF2 /* JSONDecoder.swift in Sources */ = {isa = PBXBuildFile; fileRef = 9C75F89D1DDD3FA3005CCFF2 /* JSONDecoder.swift */; };
		9C75F8A01DDD3FA3005CCFF2 /* JSONDecoder.swift in Sources */ = {isa = PBXBuildFile; fileRef = 9C75F89D1DDD3FA3005CCFF2 /* JSONDecoder.swift */; };
		9C75F8A11DDD3FA3005CCFF2 /* JSONDecoder.swift in Sources */ = {isa = PBXBuildFile; fileRef = 9C75F89D1DDD3FA3005CCFF2 /* JSONDecoder.swift */; };
		9C75F8A31DDD44A1005CCFF2 /* Map.swift in Sources */ = {isa = PBXBuildFile; fileRef = 9C75F8A21DDD44A1005CCFF2 /* Map.swift */; };
		9C75F8A41DDD44A1005CCFF2 /* Map.swift in Sources */ = {isa = PBXBuildFile; fileRef = 9C75F8A21DDD44A1005CCFF2 /* Map.swift */; };
		9C75F8A51DDD44A1005CCFF2 /* Map.swift in Sources */ = {isa = PBXBuildFile; fileRef = 9C75F8A21DDD44A1005CCFF2 /* Map.swift */; };
		9C75F8A61DDD44A1005CCFF2 /* Map.swift in Sources */ = {isa = PBXBuildFile; fileRef = 9C75F8A21DDD44A1005CCFF2 /* Map.swift */; };
		9C8CDA171D7A288E00E207CA /* SwiftProtobuf.framework in Frameworks */ = {isa = PBXBuildFile; fileRef = "_____Product_Protobuf_iOS" /* SwiftProtobuf.framework */; };
		9C8CDA1D1D7A28F600E207CA /* any_test.pb.swift in Sources */ = {isa = PBXBuildFile; fileRef = __PBXFileRef_Tests/ProtobufTests/any_test.pb.swift /* any_test.pb.swift */; };
		9C8CDA1E1D7A28F600E207CA /* conformance.pb.swift in Sources */ = {isa = PBXBuildFile; fileRef = __PBXFileRef_Tests/ProtobufTests/conformance.pb.swift /* conformance.pb.swift */; };
		9C8CDA1F1D7A28F600E207CA /* descriptor.pb.swift in Sources */ = {isa = PBXBuildFile; fileRef = 9C2F23781D778003008524F2 /* descriptor.pb.swift */; };
		9C8CDA201D7A28F600E207CA /* TestHelpers.swift in Sources */ = {isa = PBXBuildFile; fileRef = __PBXFileRef_Tests/ProtobufTests/TestHelpers.swift /* TestHelpers.swift */; };
		9C8CDA211D7A28F600E207CA /* map_unittest.pb.swift in Sources */ = {isa = PBXBuildFile; fileRef = __PBXFileRef_Tests/ProtobufTests/map_unittest.pb.swift /* map_unittest.pb.swift */; };
		9C8CDA221D7A28F600E207CA /* map_unittest_proto3.pb.swift in Sources */ = {isa = PBXBuildFile; fileRef = __PBXFileRef_Tests/ProtobufTests/map_unittest_proto3.pb.swift /* map_unittest_proto3.pb.swift */; };
		9C8CDA231D7A28F600E207CA /* Test_AllTypes.swift in Sources */ = {isa = PBXBuildFile; fileRef = __PBXFileRef_Tests/ProtobufTests/Test_AllTypes.swift /* Test_AllTypes.swift */; };
		9C8CDA241D7A28F600E207CA /* Test_AllTypes_Proto3.swift in Sources */ = {isa = PBXBuildFile; fileRef = __PBXFileRef_Tests/ProtobufTests/Test_AllTypes_Proto3.swift /* Test_AllTypes_Proto3.swift */; };
		9C8CDA251D7A28F600E207CA /* Test_Any.swift in Sources */ = {isa = PBXBuildFile; fileRef = __PBXFileRef_Tests/ProtobufTests/Test_Any.swift /* Test_Any.swift */; };
		9C8CDA261D7A28F600E207CA /* Test_Api.swift in Sources */ = {isa = PBXBuildFile; fileRef = __PBXFileRef_Tests/ProtobufTests/Test_Api.swift /* Test_Api.swift */; };
		9C8CDA271D7A28F600E207CA /* Test_Conformance.swift in Sources */ = {isa = PBXBuildFile; fileRef = __PBXFileRef_Tests/ProtobufTests/Test_Conformance.swift /* Test_Conformance.swift */; };
		9C8CDA281D7A28F600E207CA /* Test_Descriptor.swift in Sources */ = {isa = PBXBuildFile; fileRef = __PBXFileRef_Tests/ProtobufTests/Test_Descriptor.swift /* Test_Descriptor.swift */; };
		9C8CDA291D7A28F600E207CA /* Test_Duration.swift in Sources */ = {isa = PBXBuildFile; fileRef = __PBXFileRef_Tests/ProtobufTests/Test_Duration.swift /* Test_Duration.swift */; };
		9C8CDA2A1D7A28F600E207CA /* Test_Empty.swift in Sources */ = {isa = PBXBuildFile; fileRef = __PBXFileRef_Tests/ProtobufTests/Test_Empty.swift /* Test_Empty.swift */; };
		9C8CDA2B1D7A28F600E207CA /* Test_Enum.swift in Sources */ = {isa = PBXBuildFile; fileRef = __PBXFileRef_Tests/ProtobufTests/Test_Enum.swift /* Test_Enum.swift */; };
		9C8CDA2C1D7A28F600E207CA /* Test_Extensions.swift in Sources */ = {isa = PBXBuildFile; fileRef = __PBXFileRef_Tests/ProtobufTests/Test_Extensions.swift /* Test_Extensions.swift */; };
		9C8CDA2D1D7A28F600E207CA /* Test_ExtremeDefaultValues.swift in Sources */ = {isa = PBXBuildFile; fileRef = __PBXFileRef_Tests/ProtobufTests/Test_ExtremeDefaultValues.swift /* Test_ExtremeDefaultValues.swift */; };
		9C8CDA2E1D7A28F600E207CA /* Test_FieldMask.swift in Sources */ = {isa = PBXBuildFile; fileRef = __PBXFileRef_Tests/ProtobufTests/Test_FieldMask.swift /* Test_FieldMask.swift */; };
		9C8CDA2F1D7A28F600E207CA /* Test_FieldOrdering.swift in Sources */ = {isa = PBXBuildFile; fileRef = __PBXFileRef_Tests/ProtobufTests/Test_FieldOrdering.swift /* Test_FieldOrdering.swift */; };
		9C8CDA301D7A28F600E207CA /* Test_JSON.swift in Sources */ = {isa = PBXBuildFile; fileRef = __PBXFileRef_Tests/ProtobufTests/Test_JSON.swift /* Test_JSON.swift */; };
		9C8CDA311D7A28F600E207CA /* Test_JSON_Conformance.swift in Sources */ = {isa = PBXBuildFile; fileRef = __PBXFileRef_Tests/ProtobufTests/Test_JSON_Conformance.swift /* Test_JSON_Conformance.swift */; };
		9C8CDA321D7A28F600E207CA /* Test_JSON_Group.swift in Sources */ = {isa = PBXBuildFile; fileRef = __PBXFileRef_Tests/ProtobufTests/Test_JSON_Group.swift /* Test_JSON_Group.swift */; };
		9C8CDA331D7A28F600E207CA /* Test_JSON_Decoder.swift in Sources */ = {isa = PBXBuildFile; fileRef = __PBXFileRef_Tests/ProtobufTests/Test_JSON_Scanner.swift /* Test_JSON_Decoder.swift */; };
		9C8CDA341D7A28F600E207CA /* Test_Map.swift in Sources */ = {isa = PBXBuildFile; fileRef = __PBXFileRef_Tests/ProtobufTests/Test_Map.swift /* Test_Map.swift */; };
		9C8CDA351D7A28F600E207CA /* Test_Map_JSON.swift in Sources */ = {isa = PBXBuildFile; fileRef = __PBXFileRef_Tests/ProtobufTests/Test_Map_JSON.swift /* Test_Map_JSON.swift */; };
		9C8CDA361D7A28F600E207CA /* Test_Packed.swift in Sources */ = {isa = PBXBuildFile; fileRef = __PBXFileRef_Tests/ProtobufTests/Test_Packed.swift /* Test_Packed.swift */; };
		9C8CDA371D7A28F600E207CA /* Test_ParsingMerge.swift in Sources */ = {isa = PBXBuildFile; fileRef = __PBXFileRef_Tests/ProtobufTests/Test_ParsingMerge.swift /* Test_ParsingMerge.swift */; };
		9C8CDA381D7A28F600E207CA /* Test_Performance.swift in Sources */ = {isa = PBXBuildFile; fileRef = __PBXFileRef_Tests/ProtobufTests/Test_Performance.swift /* Test_Performance.swift */; };
		9C8CDA391D7A28F600E207CA /* Test_ReallyLargeTagNumber.swift in Sources */ = {isa = PBXBuildFile; fileRef = __PBXFileRef_Tests/ProtobufTests/Test_ReallyLargeTagNumber.swift /* Test_ReallyLargeTagNumber.swift */; };
		9C8CDA3A1D7A28F600E207CA /* Test_RecursiveMap.swift in Sources */ = {isa = PBXBuildFile; fileRef = __PBXFileRef_Tests/ProtobufTests/Test_RecursiveMap.swift /* Test_RecursiveMap.swift */; };
		9C8CDA3B1D7A28F600E207CA /* Test_Required.swift in Sources */ = {isa = PBXBuildFile; fileRef = __PBXFileRef_Tests/ProtobufTests/Test_Required.swift /* Test_Required.swift */; };
		9C8CDA3C1D7A28F600E207CA /* Test_Reserved.swift in Sources */ = {isa = PBXBuildFile; fileRef = __PBXFileRef_Tests/ProtobufTests/Test_Reserved.swift /* Test_Reserved.swift */; };
		9C8CDA3D1D7A28F600E207CA /* Test_Struct.swift in Sources */ = {isa = PBXBuildFile; fileRef = __PBXFileRef_Tests/ProtobufTests/Test_Struct.swift /* Test_Struct.swift */; };
		9C8CDA3E1D7A28F600E207CA /* Test_Timestamp.swift in Sources */ = {isa = PBXBuildFile; fileRef = __PBXFileRef_Tests/ProtobufTests/Test_Timestamp.swift /* Test_Timestamp.swift */; };
		9C8CDA3F1D7A28F600E207CA /* Test_Type.swift in Sources */ = {isa = PBXBuildFile; fileRef = __PBXFileRef_Tests/ProtobufTests/Test_Type.swift /* Test_Type.swift */; };
		9C8CDA401D7A28F600E207CA /* Test_Unknown_proto2.swift in Sources */ = {isa = PBXBuildFile; fileRef = __PBXFileRef_Tests/ProtobufTests/Test_Unknown_proto2.swift /* Test_Unknown_proto2.swift */; };
		9C8CDA411D7A28F600E207CA /* Test_Unknown_proto3.swift in Sources */ = {isa = PBXBuildFile; fileRef = __PBXFileRef_Tests/ProtobufTests/Test_Unknown_proto3.swift /* Test_Unknown_proto3.swift */; };
		9C8CDA421D7A28F600E207CA /* Test_Wrappers.swift in Sources */ = {isa = PBXBuildFile; fileRef = __PBXFileRef_Tests/ProtobufTests/Test_Wrappers.swift /* Test_Wrappers.swift */; };
		9C8CDA431D7A28F600E207CA /* unittest.pb.swift in Sources */ = {isa = PBXBuildFile; fileRef = __PBXFileRef_Tests/ProtobufTests/unittest.pb.swift /* unittest.pb.swift */; };
		9C8CDA441D7A28F600E207CA /* unittest_arena.pb.swift in Sources */ = {isa = PBXBuildFile; fileRef = __PBXFileRef_Tests/ProtobufTests/unittest_arena.pb.swift /* unittest_arena.pb.swift */; };
		9C8CDA451D7A28F600E207CA /* unittest_custom_options.pb.swift in Sources */ = {isa = PBXBuildFile; fileRef = __PBXFileRef_Tests/ProtobufTests/unittest_custom_options.pb.swift /* unittest_custom_options.pb.swift */; };
		9C8CDA461D7A28F600E207CA /* unittest_drop_unknown_fields.pb.swift in Sources */ = {isa = PBXBuildFile; fileRef = __PBXFileRef_Tests/ProtobufTests/unittest_drop_unknown_fields.pb.swift /* unittest_drop_unknown_fields.pb.swift */; };
		9C8CDA471D7A28F600E207CA /* unittest_embed_optimize_for.pb.swift in Sources */ = {isa = PBXBuildFile; fileRef = __PBXFileRef_Tests/ProtobufTests/unittest_embed_optimize_for.pb.swift /* unittest_embed_optimize_for.pb.swift */; };
		9C8CDA481D7A28F600E207CA /* unittest_empty.pb.swift in Sources */ = {isa = PBXBuildFile; fileRef = __PBXFileRef_Tests/ProtobufTests/unittest_empty.pb.swift /* unittest_empty.pb.swift */; };
		9C8CDA491D7A28F600E207CA /* unittest_import.pb.swift in Sources */ = {isa = PBXBuildFile; fileRef = __PBXFileRef_Tests/ProtobufTests/unittest_import.pb.swift /* unittest_import.pb.swift */; };
		9C8CDA4A1D7A28F600E207CA /* unittest_import_lite.pb.swift in Sources */ = {isa = PBXBuildFile; fileRef = __PBXFileRef_Tests/ProtobufTests/unittest_import_lite.pb.swift /* unittest_import_lite.pb.swift */; };
		9C8CDA4B1D7A28F600E207CA /* unittest_import_proto3.pb.swift in Sources */ = {isa = PBXBuildFile; fileRef = __PBXFileRef_Tests/ProtobufTests/unittest_import_proto3.pb.swift /* unittest_import_proto3.pb.swift */; };
		9C8CDA4C1D7A28F600E207CA /* unittest_import_public.pb.swift in Sources */ = {isa = PBXBuildFile; fileRef = __PBXFileRef_Tests/ProtobufTests/unittest_import_public.pb.swift /* unittest_import_public.pb.swift */; };
		9C8CDA4D1D7A28F600E207CA /* unittest_import_public_lite.pb.swift in Sources */ = {isa = PBXBuildFile; fileRef = __PBXFileRef_Tests/ProtobufTests/unittest_import_public_lite.pb.swift /* unittest_import_public_lite.pb.swift */; };
		9C8CDA4E1D7A28F600E207CA /* unittest_import_public_proto3.pb.swift in Sources */ = {isa = PBXBuildFile; fileRef = __PBXFileRef_Tests/ProtobufTests/unittest_import_public_proto3.pb.swift /* unittest_import_public_proto3.pb.swift */; };
		9C8CDA4F1D7A28F600E207CA /* unittest_lite.pb.swift in Sources */ = {isa = PBXBuildFile; fileRef = __PBXFileRef_Tests/ProtobufTests/unittest_lite.pb.swift /* unittest_lite.pb.swift */; };
		9C8CDA501D7A28F600E207CA /* unittest_lite_imports_nonlite.pb.swift in Sources */ = {isa = PBXBuildFile; fileRef = __PBXFileRef_Tests/ProtobufTests/unittest_lite_imports_nonlite.pb.swift /* unittest_lite_imports_nonlite.pb.swift */; };
		9C8CDA511D7A28F600E207CA /* unittest_mset.pb.swift in Sources */ = {isa = PBXBuildFile; fileRef = __PBXFileRef_Tests/ProtobufTests/unittest_mset.pb.swift /* unittest_mset.pb.swift */; };
		9C8CDA521D7A28F600E207CA /* unittest_mset_wire_format.pb.swift in Sources */ = {isa = PBXBuildFile; fileRef = __PBXFileRef_Tests/ProtobufTests/unittest_mset_wire_format.pb.swift /* unittest_mset_wire_format.pb.swift */; };
		9C8CDA531D7A28F600E207CA /* unittest_no_arena.pb.swift in Sources */ = {isa = PBXBuildFile; fileRef = __PBXFileRef_Tests/ProtobufTests/unittest_no_arena.pb.swift /* unittest_no_arena.pb.swift */; };
		9C8CDA541D7A28F600E207CA /* unittest_no_arena_import.pb.swift in Sources */ = {isa = PBXBuildFile; fileRef = __PBXFileRef_Tests/ProtobufTests/unittest_no_arena_import.pb.swift /* unittest_no_arena_import.pb.swift */; };
		9C8CDA551D7A28F600E207CA /* unittest_no_arena_lite.pb.swift in Sources */ = {isa = PBXBuildFile; fileRef = __PBXFileRef_Tests/ProtobufTests/unittest_no_arena_lite.pb.swift /* unittest_no_arena_lite.pb.swift */; };
		9C8CDA561D7A28F600E207CA /* unittest_no_field_presence.pb.swift in Sources */ = {isa = PBXBuildFile; fileRef = __PBXFileRef_Tests/ProtobufTests/unittest_no_field_presence.pb.swift /* unittest_no_field_presence.pb.swift */; };
		9C8CDA571D7A28F600E207CA /* unittest_no_generic_services.pb.swift in Sources */ = {isa = PBXBuildFile; fileRef = __PBXFileRef_Tests/ProtobufTests/unittest_no_generic_services.pb.swift /* unittest_no_generic_services.pb.swift */; };
		9C8CDA581D7A28F600E207CA /* unittest_optimize_for.pb.swift in Sources */ = {isa = PBXBuildFile; fileRef = __PBXFileRef_Tests/ProtobufTests/unittest_optimize_for.pb.swift /* unittest_optimize_for.pb.swift */; };
		9C8CDA591D7A28F600E207CA /* unittest_preserve_unknown_enum.pb.swift in Sources */ = {isa = PBXBuildFile; fileRef = __PBXFileRef_Tests/ProtobufTests/unittest_preserve_unknown_enum.pb.swift /* unittest_preserve_unknown_enum.pb.swift */; };
		9C8CDA5A1D7A28F600E207CA /* unittest_preserve_unknown_enum2.pb.swift in Sources */ = {isa = PBXBuildFile; fileRef = __PBXFileRef_Tests/ProtobufTests/unittest_preserve_unknown_enum2.pb.swift /* unittest_preserve_unknown_enum2.pb.swift */; };
		9C8CDA5B1D7A28F600E207CA /* unittest_proto3.pb.swift in Sources */ = {isa = PBXBuildFile; fileRef = __PBXFileRef_Tests/ProtobufTests/unittest_proto3.pb.swift /* unittest_proto3.pb.swift */; };
		9C8CDA5C1D7A28F600E207CA /* unittest_proto3_arena.pb.swift in Sources */ = {isa = PBXBuildFile; fileRef = __PBXFileRef_Tests/ProtobufTests/unittest_proto3_arena.pb.swift /* unittest_proto3_arena.pb.swift */; };
		9C8CDA5D1D7A28F600E207CA /* unittest_swift_all_required_types.pb.swift in Sources */ = {isa = PBXBuildFile; fileRef = __PBXFileRef_Tests/ProtobufTests/unittest_swift_all_required_types.pb.swift /* unittest_swift_all_required_types.pb.swift */; };
		9C8CDA5E1D7A28F600E207CA /* unittest_swift_cycle.pb.swift in Sources */ = {isa = PBXBuildFile; fileRef = __PBXFileRef_Tests/ProtobufTests/unittest_swift_cycle.pb.swift /* unittest_swift_cycle.pb.swift */; };
		9C8CDA5F1D7A28F600E207CA /* unittest_swift_enum.pb.swift in Sources */ = {isa = PBXBuildFile; fileRef = __PBXFileRef_Tests/ProtobufTests/unittest_swift_enum.pb.swift /* unittest_swift_enum.pb.swift */; };
		9C8CDA601D7A28F600E207CA /* unittest_swift_enum_optional_default.pb.swift in Sources */ = {isa = PBXBuildFile; fileRef = __PBXFileRef_Tests/ProtobufTests/unittest_swift_enum_optional_default.pb.swift /* unittest_swift_enum_optional_default.pb.swift */; };
		9C8CDA611D7A28F600E207CA /* unittest_swift_extension.pb.swift in Sources */ = {isa = PBXBuildFile; fileRef = __PBXFileRef_Tests/ProtobufTests/unittest_swift_extension.pb.swift /* unittest_swift_extension.pb.swift */; };
		9C8CDA621D7A28F600E207CA /* unittest_swift_fieldorder.pb.swift in Sources */ = {isa = PBXBuildFile; fileRef = __PBXFileRef_Tests/ProtobufTests/unittest_swift_fieldorder.pb.swift /* unittest_swift_fieldorder.pb.swift */; };
		9C8CDA631D7A28F600E207CA /* unittest_swift_groups.pb.swift in Sources */ = {isa = PBXBuildFile; fileRef = __PBXFileRef_Tests/ProtobufTests/unittest_swift_groups.pb.swift /* unittest_swift_groups.pb.swift */; };
		9C8CDA641D7A28F600E207CA /* unittest_swift_naming.pb.swift in Sources */ = {isa = PBXBuildFile; fileRef = __PBXFileRef_Tests/ProtobufTests/unittest_swift_naming.pb.swift /* unittest_swift_naming.pb.swift */; };
		9C8CDA651D7A28F600E207CA /* unittest_swift_performance.pb.swift in Sources */ = {isa = PBXBuildFile; fileRef = __PBXFileRef_Tests/ProtobufTests/unittest_swift_performance.pb.swift /* unittest_swift_performance.pb.swift */; };
		9C8CDA661D7A28F600E207CA /* unittest_swift_reserved.pb.swift in Sources */ = {isa = PBXBuildFile; fileRef = __PBXFileRef_Tests/ProtobufTests/unittest_swift_reserved.pb.swift /* unittest_swift_reserved.pb.swift */; };
		9C8CDA671D7A28F600E207CA /* unittest_swift_runtime_proto2.pb.swift in Sources */ = {isa = PBXBuildFile; fileRef = __PBXFileRef_Tests/ProtobufTests/unittest_swift_runtime_proto2.pb.swift /* unittest_swift_runtime_proto2.pb.swift */; };
		9C8CDA681D7A28F600E207CA /* unittest_swift_runtime_proto3.pb.swift in Sources */ = {isa = PBXBuildFile; fileRef = __PBXFileRef_Tests/ProtobufTests/unittest_swift_runtime_proto3.pb.swift /* unittest_swift_runtime_proto3.pb.swift */; };
		9C8CDA691D7A28F600E207CA /* unittest_swift_startup.pb.swift in Sources */ = {isa = PBXBuildFile; fileRef = __PBXFileRef_Tests/ProtobufTests/unittest_swift_startup.pb.swift /* unittest_swift_startup.pb.swift */; };
		9C8CDA6A1D7A28F600E207CA /* unittest_well_known_types.pb.swift in Sources */ = {isa = PBXBuildFile; fileRef = __PBXFileRef_Tests/ProtobufTests/unittest_well_known_types.pb.swift /* unittest_well_known_types.pb.swift */; };
		9CCD5F931E008203002D1940 /* Test_Text_WKT_proto3.swift in Sources */ = {isa = PBXBuildFile; fileRef = 9CCD5F921E008203002D1940 /* Test_Text_WKT_proto3.swift */; };
		9CCD5F941E008203002D1940 /* Test_Text_WKT_proto3.swift in Sources */ = {isa = PBXBuildFile; fileRef = 9CCD5F921E008203002D1940 /* Test_Text_WKT_proto3.swift */; };
		9CCD5F951E008203002D1940 /* Test_Text_WKT_proto3.swift in Sources */ = {isa = PBXBuildFile; fileRef = 9CCD5F921E008203002D1940 /* Test_Text_WKT_proto3.swift */; };
		9CEB0D681DF5E934002D80F0 /* TextEncodingVisitor.swift in Sources */ = {isa = PBXBuildFile; fileRef = 9CEB0D671DF5E934002D80F0 /* TextEncodingVisitor.swift */; };
		9CEB0D6A1DF5E99E002D80F0 /* TextToken.swift in Sources */ = {isa = PBXBuildFile; fileRef = 9CEB0D691DF5E99E002D80F0 /* TextToken.swift */; };
		9CEB0D6C1DF5F921002D80F0 /* TextScanner.swift in Sources */ = {isa = PBXBuildFile; fileRef = 9CEB0D6B1DF5F921002D80F0 /* TextScanner.swift */; };
		AA05BF4A1DAEB7E400619042 /* WireFormat.swift in Sources */ = {isa = PBXBuildFile; fileRef = AA05BF491DAEB7E400619042 /* WireFormat.swift */; };
		AA05BF4B1DAEB7E400619042 /* WireFormat.swift in Sources */ = {isa = PBXBuildFile; fileRef = AA05BF491DAEB7E400619042 /* WireFormat.swift */; };
		AA05BF4C1DAEB7E400619042 /* WireFormat.swift in Sources */ = {isa = PBXBuildFile; fileRef = AA05BF491DAEB7E400619042 /* WireFormat.swift */; };
		AA05BF4D1DAEB7E400619042 /* WireFormat.swift in Sources */ = {isa = PBXBuildFile; fileRef = AA05BF491DAEB7E400619042 /* WireFormat.swift */; };
		AA05BF4F1DAEB7E800619042 /* FieldTag.swift in Sources */ = {isa = PBXBuildFile; fileRef = AA05BF4E1DAEB7E800619042 /* FieldTag.swift */; };
		AA05BF501DAEB7E800619042 /* FieldTag.swift in Sources */ = {isa = PBXBuildFile; fileRef = AA05BF4E1DAEB7E800619042 /* FieldTag.swift */; };
		AA05BF511DAEB7E800619042 /* FieldTag.swift in Sources */ = {isa = PBXBuildFile; fileRef = AA05BF4E1DAEB7E800619042 /* FieldTag.swift */; };
		AA05BF521DAEB7E800619042 /* FieldTag.swift in Sources */ = {isa = PBXBuildFile; fileRef = AA05BF4E1DAEB7E800619042 /* FieldTag.swift */; };
		AA28A4A61DA30E5900C866D9 /* ZigZag.swift in Sources */ = {isa = PBXBuildFile; fileRef = AA28A4A51DA30E5900C866D9 /* ZigZag.swift */; };
		AA28A4A71DA30E5900C866D9 /* ZigZag.swift in Sources */ = {isa = PBXBuildFile; fileRef = AA28A4A51DA30E5900C866D9 /* ZigZag.swift */; };
		AA28A4A91DA40B0900C866D9 /* Varint.swift in Sources */ = {isa = PBXBuildFile; fileRef = AA28A4A81DA40B0900C866D9 /* Varint.swift */; };
		AA28A4AA1DA40B0900C866D9 /* Varint.swift in Sources */ = {isa = PBXBuildFile; fileRef = AA28A4A81DA40B0900C866D9 /* Varint.swift */; };
		AA28A4AC1DA454DA00C866D9 /* ProtobufEncodingSizeVisitor.swift in Sources */ = {isa = PBXBuildFile; fileRef = AA28A4AB1DA454DA00C866D9 /* ProtobufEncodingSizeVisitor.swift */; };
		AA28A4AD1DA454DA00C866D9 /* ProtobufEncodingSizeVisitor.swift in Sources */ = {isa = PBXBuildFile; fileRef = AA28A4AB1DA454DA00C866D9 /* ProtobufEncodingSizeVisitor.swift */; };
		AA6CF6F51DB6D227007DF26B /* Test_Enum_Proto2.swift in Sources */ = {isa = PBXBuildFile; fileRef = AA6CF6F01DB6D1F8007DF26B /* Test_Enum_Proto2.swift */; };
		AA6CF6F61DB6D228007DF26B /* Test_Enum_Proto2.swift in Sources */ = {isa = PBXBuildFile; fileRef = AA6CF6F01DB6D1F8007DF26B /* Test_Enum_Proto2.swift */; };
		AA6CF6F71DB6D229007DF26B /* Test_Enum_Proto2.swift in Sources */ = {isa = PBXBuildFile; fileRef = AA6CF6F01DB6D1F8007DF26B /* Test_Enum_Proto2.swift */; };
		AA86F6FA1E0A0F0B006CC38A /* JSONEncodingVisitor.swift in Sources */ = {isa = PBXBuildFile; fileRef = AA86F6F91E0A0F0B006CC38A /* JSONEncodingVisitor.swift */; };
		AA86F6FB1E0A0F0B006CC38A /* JSONEncodingVisitor.swift in Sources */ = {isa = PBXBuildFile; fileRef = AA86F6F91E0A0F0B006CC38A /* JSONEncodingVisitor.swift */; };
		AA86F6FC1E0A0F0B006CC38A /* JSONEncodingVisitor.swift in Sources */ = {isa = PBXBuildFile; fileRef = AA86F6F91E0A0F0B006CC38A /* JSONEncodingVisitor.swift */; };
		AA86F6FD1E0A0F0B006CC38A /* JSONEncodingVisitor.swift in Sources */ = {isa = PBXBuildFile; fileRef = AA86F6F91E0A0F0B006CC38A /* JSONEncodingVisitor.swift */; };
		AAEA52201DA5BB81003F318F /* ProtobufMessage+UInt8ArrayHelpers.swift in Sources */ = {isa = PBXBuildFile; fileRef = AAEA521F1DA5BB81003F318F /* ProtobufMessage+UInt8ArrayHelpers.swift */; };
		AAEA52211DA5BB81003F318F /* ProtobufMessage+UInt8ArrayHelpers.swift in Sources */ = {isa = PBXBuildFile; fileRef = AAEA521F1DA5BB81003F318F /* ProtobufMessage+UInt8ArrayHelpers.swift */; };
		AAEA52721DA80DD4003F318F /* Google_Protobuf_Wrappers+Extensions.swift in Sources */ = {isa = PBXBuildFile; fileRef = AAEA52711DA80DD4003F318F /* Google_Protobuf_Wrappers+Extensions.swift */; };
		AAEA52741DA80DEA003F318F /* wrappers.pb.swift in Sources */ = {isa = PBXBuildFile; fileRef = AAEA52731DA80DEA003F318F /* wrappers.pb.swift */; };
		AAEA52771DA832A8003F318F /* wrappers.pb.swift in Sources */ = {isa = PBXBuildFile; fileRef = AAEA52731DA80DEA003F318F /* wrappers.pb.swift */; };
		AAF2ED3A1DEF3FBC007B510F /* FieldNameMap.swift in Sources */ = {isa = PBXBuildFile; fileRef = AAF2ED391DEF3FBC007B510F /* FieldNameMap.swift */; };
		AAF2ED3B1DEF3FBC007B510F /* FieldNameMap.swift in Sources */ = {isa = PBXBuildFile; fileRef = AAF2ED391DEF3FBC007B510F /* FieldNameMap.swift */; };
		AAF2ED3C1DEF3FBC007B510F /* FieldNameMap.swift in Sources */ = {isa = PBXBuildFile; fileRef = AAF2ED391DEF3FBC007B510F /* FieldNameMap.swift */; };
		AAF2ED3D1DEF3FBC007B510F /* FieldNameMap.swift in Sources */ = {isa = PBXBuildFile; fileRef = AAF2ED391DEF3FBC007B510F /* FieldNameMap.swift */; };
		AAF2ED3F1DEF4D94007B510F /* ProtoNameProviding.swift in Sources */ = {isa = PBXBuildFile; fileRef = AAF2ED3E1DEF4D94007B510F /* ProtoNameProviding.swift */; };
		AAF2ED401DEF4D94007B510F /* ProtoNameProviding.swift in Sources */ = {isa = PBXBuildFile; fileRef = AAF2ED3E1DEF4D94007B510F /* ProtoNameProviding.swift */; };
		AAF2ED411DEF4D94007B510F /* ProtoNameProviding.swift in Sources */ = {isa = PBXBuildFile; fileRef = AAF2ED3E1DEF4D94007B510F /* ProtoNameProviding.swift */; };
		AAF2ED421DEF4D94007B510F /* ProtoNameProviding.swift in Sources */ = {isa = PBXBuildFile; fileRef = AAF2ED3E1DEF4D94007B510F /* ProtoNameProviding.swift */; };
		AAF2ED441DEF6C48007B510F /* ProtoNameResolvers.swift in Sources */ = {isa = PBXBuildFile; fileRef = AAF2ED431DEF6C48007B510F /* ProtoNameResolvers.swift */; };
		AAF2ED451DEF6C48007B510F /* ProtoNameResolvers.swift in Sources */ = {isa = PBXBuildFile; fileRef = AAF2ED431DEF6C48007B510F /* ProtoNameResolvers.swift */; };
		AAF2ED461DEF6C48007B510F /* ProtoNameResolvers.swift in Sources */ = {isa = PBXBuildFile; fileRef = AAF2ED431DEF6C48007B510F /* ProtoNameResolvers.swift */; };
		AAF2ED471DEF6C48007B510F /* ProtoNameResolvers.swift in Sources */ = {isa = PBXBuildFile; fileRef = AAF2ED431DEF6C48007B510F /* ProtoNameResolvers.swift */; };
		AAF2EDFF1DFB1450007B510F /* JSONIntegerConverting.swift in Sources */ = {isa = PBXBuildFile; fileRef = AAF2EDFE1DFB1450007B510F /* JSONIntegerConverting.swift */; };
		AAF2EE001DFB1450007B510F /* JSONIntegerConverting.swift in Sources */ = {isa = PBXBuildFile; fileRef = AAF2EDFE1DFB1450007B510F /* JSONIntegerConverting.swift */; };
		AAF2EE011DFB1450007B510F /* JSONIntegerConverting.swift in Sources */ = {isa = PBXBuildFile; fileRef = AAF2EDFE1DFB1450007B510F /* JSONIntegerConverting.swift */; };
		AAF2EE021DFB1450007B510F /* JSONIntegerConverting.swift in Sources */ = {isa = PBXBuildFile; fileRef = AAF2EDFE1DFB1450007B510F /* JSONIntegerConverting.swift */; };
		BCCA0E691DB1210E00957D74 /* TextDecoder.swift in Sources */ = {isa = PBXBuildFile; fileRef = BCCA0E661DB1210E00957D74 /* TextDecoder.swift */; };
		BCCA0E6A1DB1210E00957D74 /* TextEncoder.swift in Sources */ = {isa = PBXBuildFile; fileRef = BCCA0E671DB1210E00957D74 /* TextEncoder.swift */; };
		BCCA0E6B1DB1210E00957D74 /* TextTypeAdditions.swift in Sources */ = {isa = PBXBuildFile; fileRef = BCCA0E681DB1210E00957D74 /* TextTypeAdditions.swift */; };
		BCCA0E7A1DB124B800957D74 /* Test_Text_proto3.swift in Sources */ = {isa = PBXBuildFile; fileRef = BCCA0E751DB123F800957D74 /* Test_Text_proto3.swift */; };
		ECBC5C491DF6ABC500F658E8 /* Google_Protobuf_Wrappers+Extensions.swift in Sources */ = {isa = PBXBuildFile; fileRef = AAEA52711DA80DD4003F318F /* Google_Protobuf_Wrappers+Extensions.swift */; };
		ECBC5C4A1DF6ABC500F658E8 /* Google_Protobuf_Struct.swift in Sources */ = {isa = PBXBuildFile; fileRef = __PBXFileRef_Sources/Protobuf/Google_Protobuf_Struct.swift /* Google_Protobuf_Struct.swift */; };
		ECBC5C4B1DF6ABC500F658E8 /* timestamp.pb.swift in Sources */ = {isa = PBXBuildFile; fileRef = __PBXFileRef_Sources/Protobuf/timestamp.pb.swift /* timestamp.pb.swift */; };
		ECBC5C4C1DF6ABC500F658E8 /* Varint.swift in Sources */ = {isa = PBXBuildFile; fileRef = AA28A4A81DA40B0900C866D9 /* Varint.swift */; };
		ECBC5C4D1DF6ABC500F658E8 /* Google_Protobuf_Timestamp_Extensions.swift in Sources */ = {isa = PBXBuildFile; fileRef = __PBXFileRef_Sources/Protobuf/Google_Protobuf_Timestamp_Extensions.swift /* Google_Protobuf_Timestamp_Extensions.swift */; };
		ECBC5C4E1DF6ABC500F658E8 /* type.pb.swift in Sources */ = {isa = PBXBuildFile; fileRef = __PBXFileRef_Sources/Protobuf/type.pb.swift /* type.pb.swift */; };
		ECBC5C4F1DF6ABC500F658E8 /* ZigZag.swift in Sources */ = {isa = PBXBuildFile; fileRef = AA28A4A51DA30E5900C866D9 /* ZigZag.swift */; };
		ECBC5C501DF6ABC500F658E8 /* source_context.pb.swift in Sources */ = {isa = PBXBuildFile; fileRef = __PBXFileRef_Sources/Protobuf/source_context.pb.swift /* source_context.pb.swift */; };
		ECBC5C511DF6ABC500F658E8 /* wrappers.pb.swift in Sources */ = {isa = PBXBuildFile; fileRef = AAEA52731DA80DEA003F318F /* wrappers.pb.swift */; };
		F44F93691DAD7FA500BC5B85 /* Google_Protobuf_Wrappers+Extensions.swift in Sources */ = {isa = PBXBuildFile; fileRef = AAEA52711DA80DD4003F318F /* Google_Protobuf_Wrappers+Extensions.swift */; };
		F44F93771DAEA76700BC5B85 /* api.pb.swift in Sources */ = {isa = PBXBuildFile; fileRef = __PBXFileRef_Sources/Protobuf/api.pb.swift /* api.pb.swift */; };
		F44F93781DAEA76700BC5B85 /* duration.pb.swift in Sources */ = {isa = PBXBuildFile; fileRef = __PBXFileRef_Sources/Protobuf/duration.pb.swift /* duration.pb.swift */; };
		F44F93791DAEA76700BC5B85 /* empty.pb.swift in Sources */ = {isa = PBXBuildFile; fileRef = __PBXFileRef_Sources/Protobuf/empty.pb.swift /* empty.pb.swift */; };
		F44F937A1DAEA76700BC5B85 /* field_mask.pb.swift in Sources */ = {isa = PBXBuildFile; fileRef = __PBXFileRef_Sources/Protobuf/field_mask.pb.swift /* field_mask.pb.swift */; };
		F44F937B1DAEA76700BC5B85 /* Google_Protobuf_Any.swift in Sources */ = {isa = PBXBuildFile; fileRef = __PBXFileRef_Sources/Protobuf/Google_Protobuf_Any.swift /* Google_Protobuf_Any.swift */; };
		F44F937C1DAEA76700BC5B85 /* Google_Protobuf_Duration_Extensions.swift in Sources */ = {isa = PBXBuildFile; fileRef = __PBXFileRef_Sources/Protobuf/Google_Protobuf_Duration_Extensions.swift /* Google_Protobuf_Duration_Extensions.swift */; };
		F44F937D1DAEA76700BC5B85 /* Google_Protobuf_FieldMask_Extensions.swift in Sources */ = {isa = PBXBuildFile; fileRef = __PBXFileRef_Sources/Protobuf/Google_Protobuf_FieldMask_Extensions.swift /* Google_Protobuf_FieldMask_Extensions.swift */; };
		F44F937E1DAEA76700BC5B85 /* Google_Protobuf_Struct.swift in Sources */ = {isa = PBXBuildFile; fileRef = __PBXFileRef_Sources/Protobuf/Google_Protobuf_Struct.swift /* Google_Protobuf_Struct.swift */; };
		F44F937F1DAEA76700BC5B85 /* Google_Protobuf_Timestamp_Extensions.swift in Sources */ = {isa = PBXBuildFile; fileRef = __PBXFileRef_Sources/Protobuf/Google_Protobuf_Timestamp_Extensions.swift /* Google_Protobuf_Timestamp_Extensions.swift */; };
		F44F93801DAEA76700BC5B85 /* Google_Protobuf_Wrappers+Extensions.swift in Sources */ = {isa = PBXBuildFile; fileRef = AAEA52711DA80DD4003F318F /* Google_Protobuf_Wrappers+Extensions.swift */; };
		F44F93811DAEA76700BC5B85 /* ProtobufDecoder.swift in Sources */ = {isa = PBXBuildFile; fileRef = __PBXFileRef_Sources/Protobuf/ProtobufBinaryDecoding.swift /* ProtobufDecoder.swift */; };
		F44F93821DAEA76700BC5B85 /* ProtobufEncoder.swift in Sources */ = {isa = PBXBuildFile; fileRef = __PBXFileRef_Sources/Protobuf/ProtobufBinaryEncoding.swift /* ProtobufEncoder.swift */; };
		F44F93831DAEA76700BC5B85 /* ProtobufEncodingSizeVisitor.swift in Sources */ = {isa = PBXBuildFile; fileRef = AA28A4AB1DA454DA00C866D9 /* ProtobufEncodingSizeVisitor.swift */; };
		F44F93841DAEA76700BC5B85 /* ProtobufTypeAdditions.swift in Sources */ = {isa = PBXBuildFile; fileRef = __PBXFileRef_Sources/Protobuf/ProtobufBinaryTypes.swift /* ProtobufTypeAdditions.swift */; };
		F44F93851DAEA76700BC5B85 /* DebugDescriptionVisitor.swift in Sources */ = {isa = PBXBuildFile; fileRef = __PBXFileRef_Sources/Protobuf/ProtobufDebugDescription.swift /* DebugDescriptionVisitor.swift */; };
		F44F93861DAEA76700BC5B85 /* Enum.swift in Sources */ = {isa = PBXBuildFile; fileRef = __PBXFileRef_Sources/Protobuf/ProtobufEnum.swift /* Enum.swift */; };
		F44F93871DAEA76700BC5B85 /* Errors.swift in Sources */ = {isa = PBXBuildFile; fileRef = __PBXFileRef_Sources/Protobuf/ProtobufError.swift /* Errors.swift */; };
		F44F93881DAEA76700BC5B85 /* ExtensionFields.swift in Sources */ = {isa = PBXBuildFile; fileRef = __PBXFileRef_Sources/Protobuf/ProtobufExtensionFields.swift /* ExtensionFields.swift */; };
		F44F93891DAEA76700BC5B85 /* MessageExtension.swift in Sources */ = {isa = PBXBuildFile; fileRef = __PBXFileRef_Sources/Protobuf/ProtobufExtensions.swift /* MessageExtension.swift */; };
		F44F938A1DAEA76700BC5B85 /* FieldDecoder.swift in Sources */ = {isa = PBXBuildFile; fileRef = __PBXFileRef_Sources/Protobuf/ProtobufFieldDecoder.swift /* FieldDecoder.swift */; };
		F44F938B1DAEA76700BC5B85 /* HashVisitor.swift in Sources */ = {isa = PBXBuildFile; fileRef = __PBXFileRef_Sources/Protobuf/ProtobufHash.swift /* HashVisitor.swift */; };
		F44F938D1DAEA76700BC5B85 /* JSONEncoder.swift in Sources */ = {isa = PBXBuildFile; fileRef = __PBXFileRef_Sources/Protobuf/ProtobufJSONEncoding.swift /* JSONEncoder.swift */; };
		F44F938E1DAEA76700BC5B85 /* JSONTypeAdditions.swift in Sources */ = {isa = PBXBuildFile; fileRef = __PBXFileRef_Sources/Protobuf/ProtobufJSONTypes.swift /* JSONTypeAdditions.swift */; };
		F44F938F1DAEA76700BC5B85 /* Message.swift in Sources */ = {isa = PBXBuildFile; fileRef = __PBXFileRef_Sources/Protobuf/ProtobufMessage.swift /* Message.swift */; };
		F44F93911DAEA76700BC5B85 /* OneofEnum.swift in Sources */ = {isa = PBXBuildFile; fileRef = __PBXFileRef_Sources/Protobuf/ProtobufOneof.swift /* OneofEnum.swift */; };
		F44F93931DAEA76700BC5B85 /* FieldTypes.swift in Sources */ = {isa = PBXBuildFile; fileRef = __PBXFileRef_Sources/Protobuf/ProtobufTypes.swift /* FieldTypes.swift */; };
		F44F93941DAEA76700BC5B85 /* UnknownStorage.swift in Sources */ = {isa = PBXBuildFile; fileRef = __PBXFileRef_Sources/Protobuf/ProtobufUnknown.swift /* UnknownStorage.swift */; };
		F44F93951DAEA76700BC5B85 /* source_context.pb.swift in Sources */ = {isa = PBXBuildFile; fileRef = __PBXFileRef_Sources/Protobuf/source_context.pb.swift /* source_context.pb.swift */; };
		F44F93961DAEA76700BC5B85 /* timestamp.pb.swift in Sources */ = {isa = PBXBuildFile; fileRef = __PBXFileRef_Sources/Protobuf/timestamp.pb.swift /* timestamp.pb.swift */; };
		F44F93971DAEA76700BC5B85 /* type.pb.swift in Sources */ = {isa = PBXBuildFile; fileRef = __PBXFileRef_Sources/Protobuf/type.pb.swift /* type.pb.swift */; };
		F44F93981DAEA76700BC5B85 /* Varint.swift in Sources */ = {isa = PBXBuildFile; fileRef = AA28A4A81DA40B0900C866D9 /* Varint.swift */; };
		F44F93991DAEA76700BC5B85 /* wrappers.pb.swift in Sources */ = {isa = PBXBuildFile; fileRef = AAEA52731DA80DEA003F318F /* wrappers.pb.swift */; };
		F44F939A1DAEA76700BC5B85 /* ZigZag.swift in Sources */ = {isa = PBXBuildFile; fileRef = AA28A4A51DA30E5900C866D9 /* ZigZag.swift */; };
		F44F93A41DAEA7C500BC5B85 /* SwiftProtobuf.framework in Frameworks */ = {isa = PBXBuildFile; fileRef = F44F936F1DAEA53900BC5B85 /* SwiftProtobuf.framework */; };
		F44F93AA1DAEA8C900BC5B85 /* any_test.pb.swift in Sources */ = {isa = PBXBuildFile; fileRef = __PBXFileRef_Tests/ProtobufTests/any_test.pb.swift /* any_test.pb.swift */; };
		F44F93AB1DAEA8C900BC5B85 /* conformance.pb.swift in Sources */ = {isa = PBXBuildFile; fileRef = __PBXFileRef_Tests/ProtobufTests/conformance.pb.swift /* conformance.pb.swift */; };
		F44F93AC1DAEA8C900BC5B85 /* descriptor.pb.swift in Sources */ = {isa = PBXBuildFile; fileRef = 9C2F23781D778003008524F2 /* descriptor.pb.swift */; };
		F44F93AD1DAEA8C900BC5B85 /* TestHelpers.swift in Sources */ = {isa = PBXBuildFile; fileRef = __PBXFileRef_Tests/ProtobufTests/TestHelpers.swift /* TestHelpers.swift */; };
		F44F93AE1DAEA8C900BC5B85 /* map_unittest_proto3.pb.swift in Sources */ = {isa = PBXBuildFile; fileRef = __PBXFileRef_Tests/ProtobufTests/map_unittest_proto3.pb.swift /* map_unittest_proto3.pb.swift */; };
		F44F93AF1DAEA8C900BC5B85 /* map_unittest.pb.swift in Sources */ = {isa = PBXBuildFile; fileRef = __PBXFileRef_Tests/ProtobufTests/map_unittest.pb.swift /* map_unittest.pb.swift */; };
		F44F93B01DAEA8C900BC5B85 /* ProtobufMessage+UInt8ArrayHelpers.swift in Sources */ = {isa = PBXBuildFile; fileRef = AAEA521F1DA5BB81003F318F /* ProtobufMessage+UInt8ArrayHelpers.swift */; };
		F44F93B11DAEA8C900BC5B85 /* Test_AllTypes_Proto3.swift in Sources */ = {isa = PBXBuildFile; fileRef = __PBXFileRef_Tests/ProtobufTests/Test_AllTypes_Proto3.swift /* Test_AllTypes_Proto3.swift */; };
		F44F93B21DAEA8C900BC5B85 /* Test_AllTypes.swift in Sources */ = {isa = PBXBuildFile; fileRef = __PBXFileRef_Tests/ProtobufTests/Test_AllTypes.swift /* Test_AllTypes.swift */; };
		F44F93B31DAEA8C900BC5B85 /* Test_Any.swift in Sources */ = {isa = PBXBuildFile; fileRef = __PBXFileRef_Tests/ProtobufTests/Test_Any.swift /* Test_Any.swift */; };
		F44F93B41DAEA8C900BC5B85 /* Test_Api.swift in Sources */ = {isa = PBXBuildFile; fileRef = __PBXFileRef_Tests/ProtobufTests/Test_Api.swift /* Test_Api.swift */; };
		F44F93B51DAEA8C900BC5B85 /* Test_Conformance.swift in Sources */ = {isa = PBXBuildFile; fileRef = __PBXFileRef_Tests/ProtobufTests/Test_Conformance.swift /* Test_Conformance.swift */; };
		F44F93B61DAEA8C900BC5B85 /* Test_Descriptor.swift in Sources */ = {isa = PBXBuildFile; fileRef = __PBXFileRef_Tests/ProtobufTests/Test_Descriptor.swift /* Test_Descriptor.swift */; };
		F44F93B71DAEA8C900BC5B85 /* Test_Duration.swift in Sources */ = {isa = PBXBuildFile; fileRef = __PBXFileRef_Tests/ProtobufTests/Test_Duration.swift /* Test_Duration.swift */; };
		F44F93B81DAEA8C900BC5B85 /* Test_Empty.swift in Sources */ = {isa = PBXBuildFile; fileRef = __PBXFileRef_Tests/ProtobufTests/Test_Empty.swift /* Test_Empty.swift */; };
		F44F93B91DAEA8C900BC5B85 /* Test_Enum.swift in Sources */ = {isa = PBXBuildFile; fileRef = __PBXFileRef_Tests/ProtobufTests/Test_Enum.swift /* Test_Enum.swift */; };
		F44F93BA1DAEA8C900BC5B85 /* Test_Extensions.swift in Sources */ = {isa = PBXBuildFile; fileRef = __PBXFileRef_Tests/ProtobufTests/Test_Extensions.swift /* Test_Extensions.swift */; };
		F44F93BB1DAEA8C900BC5B85 /* Test_ExtremeDefaultValues.swift in Sources */ = {isa = PBXBuildFile; fileRef = __PBXFileRef_Tests/ProtobufTests/Test_ExtremeDefaultValues.swift /* Test_ExtremeDefaultValues.swift */; };
		F44F93BC1DAEA8C900BC5B85 /* Test_FieldMask.swift in Sources */ = {isa = PBXBuildFile; fileRef = __PBXFileRef_Tests/ProtobufTests/Test_FieldMask.swift /* Test_FieldMask.swift */; };
		F44F93BD1DAEA8C900BC5B85 /* Test_FieldOrdering.swift in Sources */ = {isa = PBXBuildFile; fileRef = __PBXFileRef_Tests/ProtobufTests/Test_FieldOrdering.swift /* Test_FieldOrdering.swift */; };
		F44F93BE1DAEA8C900BC5B85 /* Test_JSON_Conformance.swift in Sources */ = {isa = PBXBuildFile; fileRef = __PBXFileRef_Tests/ProtobufTests/Test_JSON_Conformance.swift /* Test_JSON_Conformance.swift */; };
		F44F93BF1DAEA8C900BC5B85 /* Test_JSON_Group.swift in Sources */ = {isa = PBXBuildFile; fileRef = __PBXFileRef_Tests/ProtobufTests/Test_JSON_Group.swift /* Test_JSON_Group.swift */; };
		F44F93C01DAEA8C900BC5B85 /* Test_JSON_Decoder.swift in Sources */ = {isa = PBXBuildFile; fileRef = __PBXFileRef_Tests/ProtobufTests/Test_JSON_Scanner.swift /* Test_JSON_Decoder.swift */; };
		F44F93C11DAEA8C900BC5B85 /* Test_JSON.swift in Sources */ = {isa = PBXBuildFile; fileRef = __PBXFileRef_Tests/ProtobufTests/Test_JSON.swift /* Test_JSON.swift */; };
		F44F93C21DAEA8C900BC5B85 /* Test_Map_JSON.swift in Sources */ = {isa = PBXBuildFile; fileRef = __PBXFileRef_Tests/ProtobufTests/Test_Map_JSON.swift /* Test_Map_JSON.swift */; };
		F44F93C31DAEA8C900BC5B85 /* Test_Map.swift in Sources */ = {isa = PBXBuildFile; fileRef = __PBXFileRef_Tests/ProtobufTests/Test_Map.swift /* Test_Map.swift */; };
		F44F93C41DAEA8C900BC5B85 /* Test_Packed.swift in Sources */ = {isa = PBXBuildFile; fileRef = __PBXFileRef_Tests/ProtobufTests/Test_Packed.swift /* Test_Packed.swift */; };
		F44F93C51DAEA8C900BC5B85 /* Test_ParsingMerge.swift in Sources */ = {isa = PBXBuildFile; fileRef = __PBXFileRef_Tests/ProtobufTests/Test_ParsingMerge.swift /* Test_ParsingMerge.swift */; };
		F44F93C61DAEA8C900BC5B85 /* Test_Performance.swift in Sources */ = {isa = PBXBuildFile; fileRef = __PBXFileRef_Tests/ProtobufTests/Test_Performance.swift /* Test_Performance.swift */; };
		F44F93C71DAEA8C900BC5B85 /* Test_ReallyLargeTagNumber.swift in Sources */ = {isa = PBXBuildFile; fileRef = __PBXFileRef_Tests/ProtobufTests/Test_ReallyLargeTagNumber.swift /* Test_ReallyLargeTagNumber.swift */; };
		F44F93C81DAEA8C900BC5B85 /* Test_RecursiveMap.swift in Sources */ = {isa = PBXBuildFile; fileRef = __PBXFileRef_Tests/ProtobufTests/Test_RecursiveMap.swift /* Test_RecursiveMap.swift */; };
		F44F93C91DAEA8C900BC5B85 /* Test_Required.swift in Sources */ = {isa = PBXBuildFile; fileRef = __PBXFileRef_Tests/ProtobufTests/Test_Required.swift /* Test_Required.swift */; };
		F44F93CA1DAEA8C900BC5B85 /* Test_Reserved.swift in Sources */ = {isa = PBXBuildFile; fileRef = __PBXFileRef_Tests/ProtobufTests/Test_Reserved.swift /* Test_Reserved.swift */; };
		F44F93CB1DAEA8C900BC5B85 /* Test_Struct.swift in Sources */ = {isa = PBXBuildFile; fileRef = __PBXFileRef_Tests/ProtobufTests/Test_Struct.swift /* Test_Struct.swift */; };
		F44F93CC1DAEA8C900BC5B85 /* Test_Timestamp.swift in Sources */ = {isa = PBXBuildFile; fileRef = __PBXFileRef_Tests/ProtobufTests/Test_Timestamp.swift /* Test_Timestamp.swift */; };
		F44F93CD1DAEA8C900BC5B85 /* Test_Type.swift in Sources */ = {isa = PBXBuildFile; fileRef = __PBXFileRef_Tests/ProtobufTests/Test_Type.swift /* Test_Type.swift */; };
		F44F93CE1DAEA8C900BC5B85 /* Test_Unknown_proto2.swift in Sources */ = {isa = PBXBuildFile; fileRef = __PBXFileRef_Tests/ProtobufTests/Test_Unknown_proto2.swift /* Test_Unknown_proto2.swift */; };
		F44F93CF1DAEA8C900BC5B85 /* Test_Unknown_proto3.swift in Sources */ = {isa = PBXBuildFile; fileRef = __PBXFileRef_Tests/ProtobufTests/Test_Unknown_proto3.swift /* Test_Unknown_proto3.swift */; };
		F44F93D01DAEA8C900BC5B85 /* Test_Wrappers.swift in Sources */ = {isa = PBXBuildFile; fileRef = __PBXFileRef_Tests/ProtobufTests/Test_Wrappers.swift /* Test_Wrappers.swift */; };
		F44F93D11DAEA8C900BC5B85 /* unittest_arena.pb.swift in Sources */ = {isa = PBXBuildFile; fileRef = __PBXFileRef_Tests/ProtobufTests/unittest_arena.pb.swift /* unittest_arena.pb.swift */; };
		F44F93D21DAEA8C900BC5B85 /* unittest_custom_options.pb.swift in Sources */ = {isa = PBXBuildFile; fileRef = __PBXFileRef_Tests/ProtobufTests/unittest_custom_options.pb.swift /* unittest_custom_options.pb.swift */; };
		F44F93D31DAEA8C900BC5B85 /* unittest_drop_unknown_fields.pb.swift in Sources */ = {isa = PBXBuildFile; fileRef = __PBXFileRef_Tests/ProtobufTests/unittest_drop_unknown_fields.pb.swift /* unittest_drop_unknown_fields.pb.swift */; };
		F44F93D41DAEA8C900BC5B85 /* unittest_embed_optimize_for.pb.swift in Sources */ = {isa = PBXBuildFile; fileRef = __PBXFileRef_Tests/ProtobufTests/unittest_embed_optimize_for.pb.swift /* unittest_embed_optimize_for.pb.swift */; };
		F44F93D51DAEA8C900BC5B85 /* unittest_empty.pb.swift in Sources */ = {isa = PBXBuildFile; fileRef = __PBXFileRef_Tests/ProtobufTests/unittest_empty.pb.swift /* unittest_empty.pb.swift */; };
		F44F93D61DAEA8C900BC5B85 /* unittest_import_lite.pb.swift in Sources */ = {isa = PBXBuildFile; fileRef = __PBXFileRef_Tests/ProtobufTests/unittest_import_lite.pb.swift /* unittest_import_lite.pb.swift */; };
		F44F93D71DAEA8C900BC5B85 /* unittest_import_proto3.pb.swift in Sources */ = {isa = PBXBuildFile; fileRef = __PBXFileRef_Tests/ProtobufTests/unittest_import_proto3.pb.swift /* unittest_import_proto3.pb.swift */; };
		F44F93D81DAEA8C900BC5B85 /* unittest_import_public_lite.pb.swift in Sources */ = {isa = PBXBuildFile; fileRef = __PBXFileRef_Tests/ProtobufTests/unittest_import_public_lite.pb.swift /* unittest_import_public_lite.pb.swift */; };
		F44F93D91DAEA8C900BC5B85 /* unittest_import_public_proto3.pb.swift in Sources */ = {isa = PBXBuildFile; fileRef = __PBXFileRef_Tests/ProtobufTests/unittest_import_public_proto3.pb.swift /* unittest_import_public_proto3.pb.swift */; };
		F44F93DA1DAEA8C900BC5B85 /* unittest_import_public.pb.swift in Sources */ = {isa = PBXBuildFile; fileRef = __PBXFileRef_Tests/ProtobufTests/unittest_import_public.pb.swift /* unittest_import_public.pb.swift */; };
		F44F93DB1DAEA8C900BC5B85 /* unittest_import.pb.swift in Sources */ = {isa = PBXBuildFile; fileRef = __PBXFileRef_Tests/ProtobufTests/unittest_import.pb.swift /* unittest_import.pb.swift */; };
		F44F93DC1DAEA8C900BC5B85 /* unittest_lite_imports_nonlite.pb.swift in Sources */ = {isa = PBXBuildFile; fileRef = __PBXFileRef_Tests/ProtobufTests/unittest_lite_imports_nonlite.pb.swift /* unittest_lite_imports_nonlite.pb.swift */; };
		F44F93DD1DAEA8C900BC5B85 /* unittest_lite.pb.swift in Sources */ = {isa = PBXBuildFile; fileRef = __PBXFileRef_Tests/ProtobufTests/unittest_lite.pb.swift /* unittest_lite.pb.swift */; };
		F44F93DE1DAEA8C900BC5B85 /* unittest_mset_wire_format.pb.swift in Sources */ = {isa = PBXBuildFile; fileRef = __PBXFileRef_Tests/ProtobufTests/unittest_mset_wire_format.pb.swift /* unittest_mset_wire_format.pb.swift */; };
		F44F93DF1DAEA8C900BC5B85 /* unittest_mset.pb.swift in Sources */ = {isa = PBXBuildFile; fileRef = __PBXFileRef_Tests/ProtobufTests/unittest_mset.pb.swift /* unittest_mset.pb.swift */; };
		F44F93E01DAEA8C900BC5B85 /* unittest_no_arena_import.pb.swift in Sources */ = {isa = PBXBuildFile; fileRef = __PBXFileRef_Tests/ProtobufTests/unittest_no_arena_import.pb.swift /* unittest_no_arena_import.pb.swift */; };
		F44F93E11DAEA8C900BC5B85 /* unittest_no_arena_lite.pb.swift in Sources */ = {isa = PBXBuildFile; fileRef = __PBXFileRef_Tests/ProtobufTests/unittest_no_arena_lite.pb.swift /* unittest_no_arena_lite.pb.swift */; };
		F44F93E21DAEA8C900BC5B85 /* unittest_no_arena.pb.swift in Sources */ = {isa = PBXBuildFile; fileRef = __PBXFileRef_Tests/ProtobufTests/unittest_no_arena.pb.swift /* unittest_no_arena.pb.swift */; };
		F44F93E31DAEA8C900BC5B85 /* unittest_no_field_presence.pb.swift in Sources */ = {isa = PBXBuildFile; fileRef = __PBXFileRef_Tests/ProtobufTests/unittest_no_field_presence.pb.swift /* unittest_no_field_presence.pb.swift */; };
		F44F93E41DAEA8C900BC5B85 /* unittest_no_generic_services.pb.swift in Sources */ = {isa = PBXBuildFile; fileRef = __PBXFileRef_Tests/ProtobufTests/unittest_no_generic_services.pb.swift /* unittest_no_generic_services.pb.swift */; };
		F44F93E51DAEA8C900BC5B85 /* unittest_optimize_for.pb.swift in Sources */ = {isa = PBXBuildFile; fileRef = __PBXFileRef_Tests/ProtobufTests/unittest_optimize_for.pb.swift /* unittest_optimize_for.pb.swift */; };
		F44F93E61DAEA8C900BC5B85 /* unittest_preserve_unknown_enum.pb.swift in Sources */ = {isa = PBXBuildFile; fileRef = __PBXFileRef_Tests/ProtobufTests/unittest_preserve_unknown_enum.pb.swift /* unittest_preserve_unknown_enum.pb.swift */; };
		F44F93E71DAEA8C900BC5B85 /* unittest_preserve_unknown_enum2.pb.swift in Sources */ = {isa = PBXBuildFile; fileRef = __PBXFileRef_Tests/ProtobufTests/unittest_preserve_unknown_enum2.pb.swift /* unittest_preserve_unknown_enum2.pb.swift */; };
		F44F93E81DAEA8C900BC5B85 /* unittest_proto3_arena.pb.swift in Sources */ = {isa = PBXBuildFile; fileRef = __PBXFileRef_Tests/ProtobufTests/unittest_proto3_arena.pb.swift /* unittest_proto3_arena.pb.swift */; };
		F44F93E91DAEA8C900BC5B85 /* unittest_proto3.pb.swift in Sources */ = {isa = PBXBuildFile; fileRef = __PBXFileRef_Tests/ProtobufTests/unittest_proto3.pb.swift /* unittest_proto3.pb.swift */; };
		F44F93EA1DAEA8C900BC5B85 /* unittest_swift_all_required_types.pb.swift in Sources */ = {isa = PBXBuildFile; fileRef = __PBXFileRef_Tests/ProtobufTests/unittest_swift_all_required_types.pb.swift /* unittest_swift_all_required_types.pb.swift */; };
		F44F93EB1DAEA8C900BC5B85 /* unittest_swift_cycle.pb.swift in Sources */ = {isa = PBXBuildFile; fileRef = __PBXFileRef_Tests/ProtobufTests/unittest_swift_cycle.pb.swift /* unittest_swift_cycle.pb.swift */; };
		F44F93EC1DAEA8C900BC5B85 /* unittest_swift_enum_optional_default.pb.swift in Sources */ = {isa = PBXBuildFile; fileRef = __PBXFileRef_Tests/ProtobufTests/unittest_swift_enum_optional_default.pb.swift /* unittest_swift_enum_optional_default.pb.swift */; };
		F44F93ED1DAEA8C900BC5B85 /* unittest_swift_enum.pb.swift in Sources */ = {isa = PBXBuildFile; fileRef = __PBXFileRef_Tests/ProtobufTests/unittest_swift_enum.pb.swift /* unittest_swift_enum.pb.swift */; };
		F44F93EE1DAEA8C900BC5B85 /* unittest_swift_extension.pb.swift in Sources */ = {isa = PBXBuildFile; fileRef = __PBXFileRef_Tests/ProtobufTests/unittest_swift_extension.pb.swift /* unittest_swift_extension.pb.swift */; };
		F44F93EF1DAEA8C900BC5B85 /* unittest_swift_fieldorder.pb.swift in Sources */ = {isa = PBXBuildFile; fileRef = __PBXFileRef_Tests/ProtobufTests/unittest_swift_fieldorder.pb.swift /* unittest_swift_fieldorder.pb.swift */; };
		F44F93F01DAEA8C900BC5B85 /* unittest_swift_groups.pb.swift in Sources */ = {isa = PBXBuildFile; fileRef = __PBXFileRef_Tests/ProtobufTests/unittest_swift_groups.pb.swift /* unittest_swift_groups.pb.swift */; };
		F44F93F11DAEA8C900BC5B85 /* unittest_swift_naming.pb.swift in Sources */ = {isa = PBXBuildFile; fileRef = __PBXFileRef_Tests/ProtobufTests/unittest_swift_naming.pb.swift /* unittest_swift_naming.pb.swift */; };
		F44F93F21DAEA8C900BC5B85 /* unittest_swift_performance.pb.swift in Sources */ = {isa = PBXBuildFile; fileRef = __PBXFileRef_Tests/ProtobufTests/unittest_swift_performance.pb.swift /* unittest_swift_performance.pb.swift */; };
		F44F93F31DAEA8C900BC5B85 /* unittest_swift_reserved.pb.swift in Sources */ = {isa = PBXBuildFile; fileRef = __PBXFileRef_Tests/ProtobufTests/unittest_swift_reserved.pb.swift /* unittest_swift_reserved.pb.swift */; };
		F44F93F41DAEA8C900BC5B85 /* unittest_swift_runtime_proto2.pb.swift in Sources */ = {isa = PBXBuildFile; fileRef = __PBXFileRef_Tests/ProtobufTests/unittest_swift_runtime_proto2.pb.swift /* unittest_swift_runtime_proto2.pb.swift */; };
		F44F93F51DAEA8C900BC5B85 /* unittest_swift_runtime_proto3.pb.swift in Sources */ = {isa = PBXBuildFile; fileRef = __PBXFileRef_Tests/ProtobufTests/unittest_swift_runtime_proto3.pb.swift /* unittest_swift_runtime_proto3.pb.swift */; };
		F44F93F61DAEA8C900BC5B85 /* unittest_swift_startup.pb.swift in Sources */ = {isa = PBXBuildFile; fileRef = __PBXFileRef_Tests/ProtobufTests/unittest_swift_startup.pb.swift /* unittest_swift_startup.pb.swift */; };
		F44F93F71DAEA8C900BC5B85 /* unittest_well_known_types.pb.swift in Sources */ = {isa = PBXBuildFile; fileRef = __PBXFileRef_Tests/ProtobufTests/unittest_well_known_types.pb.swift /* unittest_well_known_types.pb.swift */; };
		F44F93F81DAEA8C900BC5B85 /* unittest.pb.swift in Sources */ = {isa = PBXBuildFile; fileRef = __PBXFileRef_Tests/ProtobufTests/unittest.pb.swift /* unittest.pb.swift */; };
		F44F94061DAEB23500BC5B85 /* api.pb.swift in Sources */ = {isa = PBXBuildFile; fileRef = __PBXFileRef_Sources/Protobuf/api.pb.swift /* api.pb.swift */; };
		F44F94071DAEB23500BC5B85 /* duration.pb.swift in Sources */ = {isa = PBXBuildFile; fileRef = __PBXFileRef_Sources/Protobuf/duration.pb.swift /* duration.pb.swift */; };
		F44F94081DAEB23500BC5B85 /* empty.pb.swift in Sources */ = {isa = PBXBuildFile; fileRef = __PBXFileRef_Sources/Protobuf/empty.pb.swift /* empty.pb.swift */; };
		F44F94091DAEB23500BC5B85 /* field_mask.pb.swift in Sources */ = {isa = PBXBuildFile; fileRef = __PBXFileRef_Sources/Protobuf/field_mask.pb.swift /* field_mask.pb.swift */; };
		F44F940A1DAEB23500BC5B85 /* Google_Protobuf_Any.swift in Sources */ = {isa = PBXBuildFile; fileRef = __PBXFileRef_Sources/Protobuf/Google_Protobuf_Any.swift /* Google_Protobuf_Any.swift */; };
		F44F940B1DAEB23500BC5B85 /* Google_Protobuf_Duration_Extensions.swift in Sources */ = {isa = PBXBuildFile; fileRef = __PBXFileRef_Sources/Protobuf/Google_Protobuf_Duration_Extensions.swift /* Google_Protobuf_Duration_Extensions.swift */; };
		F44F940C1DAEB23500BC5B85 /* Google_Protobuf_FieldMask_Extensions.swift in Sources */ = {isa = PBXBuildFile; fileRef = __PBXFileRef_Sources/Protobuf/Google_Protobuf_FieldMask_Extensions.swift /* Google_Protobuf_FieldMask_Extensions.swift */; };
		F44F94101DAEB23500BC5B85 /* ProtobufDecoder.swift in Sources */ = {isa = PBXBuildFile; fileRef = __PBXFileRef_Sources/Protobuf/ProtobufBinaryDecoding.swift /* ProtobufDecoder.swift */; };
		F44F94111DAEB23500BC5B85 /* ProtobufEncoder.swift in Sources */ = {isa = PBXBuildFile; fileRef = __PBXFileRef_Sources/Protobuf/ProtobufBinaryEncoding.swift /* ProtobufEncoder.swift */; };
		F44F94121DAEB23500BC5B85 /* ProtobufEncodingSizeVisitor.swift in Sources */ = {isa = PBXBuildFile; fileRef = AA28A4AB1DA454DA00C866D9 /* ProtobufEncodingSizeVisitor.swift */; };
		F44F94131DAEB23500BC5B85 /* ProtobufTypeAdditions.swift in Sources */ = {isa = PBXBuildFile; fileRef = __PBXFileRef_Sources/Protobuf/ProtobufBinaryTypes.swift /* ProtobufTypeAdditions.swift */; };
		F44F94141DAEB23500BC5B85 /* DebugDescriptionVisitor.swift in Sources */ = {isa = PBXBuildFile; fileRef = __PBXFileRef_Sources/Protobuf/ProtobufDebugDescription.swift /* DebugDescriptionVisitor.swift */; };
		F44F94151DAEB23500BC5B85 /* Enum.swift in Sources */ = {isa = PBXBuildFile; fileRef = __PBXFileRef_Sources/Protobuf/ProtobufEnum.swift /* Enum.swift */; };
		F44F94161DAEB23500BC5B85 /* Errors.swift in Sources */ = {isa = PBXBuildFile; fileRef = __PBXFileRef_Sources/Protobuf/ProtobufError.swift /* Errors.swift */; };
		F44F94171DAEB23500BC5B85 /* ExtensionFields.swift in Sources */ = {isa = PBXBuildFile; fileRef = __PBXFileRef_Sources/Protobuf/ProtobufExtensionFields.swift /* ExtensionFields.swift */; };
		F44F94181DAEB23500BC5B85 /* MessageExtension.swift in Sources */ = {isa = PBXBuildFile; fileRef = __PBXFileRef_Sources/Protobuf/ProtobufExtensions.swift /* MessageExtension.swift */; };
		F44F94191DAEB23500BC5B85 /* FieldDecoder.swift in Sources */ = {isa = PBXBuildFile; fileRef = __PBXFileRef_Sources/Protobuf/ProtobufFieldDecoder.swift /* FieldDecoder.swift */; };
		F44F941A1DAEB23500BC5B85 /* HashVisitor.swift in Sources */ = {isa = PBXBuildFile; fileRef = __PBXFileRef_Sources/Protobuf/ProtobufHash.swift /* HashVisitor.swift */; };
		F44F941C1DAEB23500BC5B85 /* JSONEncoder.swift in Sources */ = {isa = PBXBuildFile; fileRef = __PBXFileRef_Sources/Protobuf/ProtobufJSONEncoding.swift /* JSONEncoder.swift */; };
		F44F941D1DAEB23500BC5B85 /* JSONTypeAdditions.swift in Sources */ = {isa = PBXBuildFile; fileRef = __PBXFileRef_Sources/Protobuf/ProtobufJSONTypes.swift /* JSONTypeAdditions.swift */; };
		F44F941E1DAEB23500BC5B85 /* Message.swift in Sources */ = {isa = PBXBuildFile; fileRef = __PBXFileRef_Sources/Protobuf/ProtobufMessage.swift /* Message.swift */; };
		F44F94201DAEB23500BC5B85 /* OneofEnum.swift in Sources */ = {isa = PBXBuildFile; fileRef = __PBXFileRef_Sources/Protobuf/ProtobufOneof.swift /* OneofEnum.swift */; };
		F44F94221DAEB23500BC5B85 /* FieldTypes.swift in Sources */ = {isa = PBXBuildFile; fileRef = __PBXFileRef_Sources/Protobuf/ProtobufTypes.swift /* FieldTypes.swift */; };
		F44F94231DAEB23500BC5B85 /* UnknownStorage.swift in Sources */ = {isa = PBXBuildFile; fileRef = __PBXFileRef_Sources/Protobuf/ProtobufUnknown.swift /* UnknownStorage.swift */; };
		F44F94351DBF9AEA00BC5B85 /* Test_BasicFields_Access_Proto2.swift in Sources */ = {isa = PBXBuildFile; fileRef = F44F94341DBF9AEA00BC5B85 /* Test_BasicFields_Access_Proto2.swift */; };
		F44F94361DBF9AEA00BC5B85 /* Test_BasicFields_Access_Proto2.swift in Sources */ = {isa = PBXBuildFile; fileRef = F44F94341DBF9AEA00BC5B85 /* Test_BasicFields_Access_Proto2.swift */; };
		F44F94371DBF9AEA00BC5B85 /* Test_BasicFields_Access_Proto2.swift in Sources */ = {isa = PBXBuildFile; fileRef = F44F94341DBF9AEA00BC5B85 /* Test_BasicFields_Access_Proto2.swift */; };
		F44F943A1DBFBB7400BC5B85 /* Test_BasicFields_Access_Proto3.swift in Sources */ = {isa = PBXBuildFile; fileRef = F44F94381DBFBB6800BC5B85 /* Test_BasicFields_Access_Proto3.swift */; };
		F44F943B1DBFBB7500BC5B85 /* Test_BasicFields_Access_Proto3.swift in Sources */ = {isa = PBXBuildFile; fileRef = F44F94381DBFBB6800BC5B85 /* Test_BasicFields_Access_Proto3.swift */; };
		F44F943C1DBFBB7700BC5B85 /* Test_BasicFields_Access_Proto3.swift in Sources */ = {isa = PBXBuildFile; fileRef = F44F94381DBFBB6800BC5B85 /* Test_BasicFields_Access_Proto3.swift */; };
		F44F943E1DBFC2CF00BC5B85 /* Test_OneofFields_Access_Proto2.swift in Sources */ = {isa = PBXBuildFile; fileRef = F44F943D1DBFC2CF00BC5B85 /* Test_OneofFields_Access_Proto2.swift */; };
		F44F943F1DBFC2CF00BC5B85 /* Test_OneofFields_Access_Proto2.swift in Sources */ = {isa = PBXBuildFile; fileRef = F44F943D1DBFC2CF00BC5B85 /* Test_OneofFields_Access_Proto2.swift */; };
		F44F94401DBFC2CF00BC5B85 /* Test_OneofFields_Access_Proto2.swift in Sources */ = {isa = PBXBuildFile; fileRef = F44F943D1DBFC2CF00BC5B85 /* Test_OneofFields_Access_Proto2.swift */; };
		F44F94431DBFE0BE00BC5B85 /* Test_OneofFields_Access_Proto3.swift in Sources */ = {isa = PBXBuildFile; fileRef = F44F94411DBFE0BA00BC5B85 /* Test_OneofFields_Access_Proto3.swift */; };
		F44F94441DBFE0BF00BC5B85 /* Test_OneofFields_Access_Proto3.swift in Sources */ = {isa = PBXBuildFile; fileRef = F44F94411DBFE0BA00BC5B85 /* Test_OneofFields_Access_Proto3.swift */; };
		F44F94451DBFE0C000BC5B85 /* Test_OneofFields_Access_Proto3.swift in Sources */ = {isa = PBXBuildFile; fileRef = F44F94411DBFE0BA00BC5B85 /* Test_OneofFields_Access_Proto3.swift */; };
		F44F94481DBFF17F00BC5B85 /* Test_MapFields_Access_Proto2.swift in Sources */ = {isa = PBXBuildFile; fileRef = F44F94461DBFF17B00BC5B85 /* Test_MapFields_Access_Proto2.swift */; };
		F44F94491DBFF18000BC5B85 /* Test_MapFields_Access_Proto2.swift in Sources */ = {isa = PBXBuildFile; fileRef = F44F94461DBFF17B00BC5B85 /* Test_MapFields_Access_Proto2.swift */; };
		F44F944A1DBFF18100BC5B85 /* Test_MapFields_Access_Proto2.swift in Sources */ = {isa = PBXBuildFile; fileRef = F44F94461DBFF17B00BC5B85 /* Test_MapFields_Access_Proto2.swift */; };
		F44F944D1DBFF8DB00BC5B85 /* Test_MapFields_Access_Proto3.swift in Sources */ = {isa = PBXBuildFile; fileRef = F44F944B1DBFF8D000BC5B85 /* Test_MapFields_Access_Proto3.swift */; };
		F44F944E1DBFF8DC00BC5B85 /* Test_MapFields_Access_Proto3.swift in Sources */ = {isa = PBXBuildFile; fileRef = F44F944B1DBFF8D000BC5B85 /* Test_MapFields_Access_Proto3.swift */; };
		F44F944F1DBFF8DC00BC5B85 /* Test_MapFields_Access_Proto3.swift in Sources */ = {isa = PBXBuildFile; fileRef = F44F944B1DBFF8D000BC5B85 /* Test_MapFields_Access_Proto3.swift */; };
		F4D315471DEC8117005D4A80 /* unittest_swift_extension2.pb.swift in Sources */ = {isa = PBXBuildFile; fileRef = F4D315431DEC8110005D4A80 /* unittest_swift_extension2.pb.swift */; };
		F4D315481DEC8117005D4A80 /* unittest_swift_extension3.pb.swift in Sources */ = {isa = PBXBuildFile; fileRef = F4D315441DEC8110005D4A80 /* unittest_swift_extension3.pb.swift */; };
		F4D315491DEC811B005D4A80 /* unittest_swift_extension2.pb.swift in Sources */ = {isa = PBXBuildFile; fileRef = F4D315431DEC8110005D4A80 /* unittest_swift_extension2.pb.swift */; };
		F4D3154A1DEC811B005D4A80 /* unittest_swift_extension3.pb.swift in Sources */ = {isa = PBXBuildFile; fileRef = F4D315441DEC8110005D4A80 /* unittest_swift_extension3.pb.swift */; };
		F4D3154B1DEC811C005D4A80 /* unittest_swift_extension2.pb.swift in Sources */ = {isa = PBXBuildFile; fileRef = F4D315431DEC8110005D4A80 /* unittest_swift_extension2.pb.swift */; };
		F4D3154C1DEC811C005D4A80 /* unittest_swift_extension3.pb.swift in Sources */ = {isa = PBXBuildFile; fileRef = F4D315441DEC8110005D4A80 /* unittest_swift_extension3.pb.swift */; };
		F4D315541DECA0EA005D4A80 /* unittest_swift_extension4.pb.swift in Sources */ = {isa = PBXBuildFile; fileRef = F4D315521DECA0E5005D4A80 /* unittest_swift_extension4.pb.swift */; };
		F4D315551DECA0EA005D4A80 /* unittest_swift_extension4.pb.swift in Sources */ = {isa = PBXBuildFile; fileRef = F4D315521DECA0E5005D4A80 /* unittest_swift_extension4.pb.swift */; };
		F4D315561DECA0EB005D4A80 /* unittest_swift_extension4.pb.swift in Sources */ = {isa = PBXBuildFile; fileRef = F4D315521DECA0E5005D4A80 /* unittest_swift_extension4.pb.swift */; };
		_LinkFileRef_Protobuf_via_ProtobufTestSuite /* SwiftProtobuf.framework in Frameworks */ = {isa = PBXBuildFile; fileRef = "_____Product_Protobuf_macOS" /* SwiftProtobuf.framework */; };
		__src_cc_ref_Sources/Protobuf/Google_Protobuf_Any.swift /* Google_Protobuf_Any.swift in Sources */ = {isa = PBXBuildFile; fileRef = __PBXFileRef_Sources/Protobuf/Google_Protobuf_Any.swift /* Google_Protobuf_Any.swift */; };
		__src_cc_ref_Sources/Protobuf/Google_Protobuf_Duration_Extensions.swift /* Google_Protobuf_Duration_Extensions.swift in Sources */ = {isa = PBXBuildFile; fileRef = __PBXFileRef_Sources/Protobuf/Google_Protobuf_Duration_Extensions.swift /* Google_Protobuf_Duration_Extensions.swift */; };
		__src_cc_ref_Sources/Protobuf/Google_Protobuf_FieldMask_Extensions.swift /* Google_Protobuf_FieldMask_Extensions.swift in Sources */ = {isa = PBXBuildFile; fileRef = __PBXFileRef_Sources/Protobuf/Google_Protobuf_FieldMask_Extensions.swift /* Google_Protobuf_FieldMask_Extensions.swift */; };
		__src_cc_ref_Sources/Protobuf/Google_Protobuf_Struct.swift /* Google_Protobuf_Struct.swift in Sources */ = {isa = PBXBuildFile; fileRef = __PBXFileRef_Sources/Protobuf/Google_Protobuf_Struct.swift /* Google_Protobuf_Struct.swift */; };
		__src_cc_ref_Sources/Protobuf/Google_Protobuf_Timestamp_Extensions.swift /* Google_Protobuf_Timestamp_Extensions.swift in Sources */ = {isa = PBXBuildFile; fileRef = __PBXFileRef_Sources/Protobuf/Google_Protobuf_Timestamp_Extensions.swift /* Google_Protobuf_Timestamp_Extensions.swift */; };
		__src_cc_ref_Sources/Protobuf/ProtobufBinaryDecoding.swift /* ProtobufDecoder.swift in Sources */ = {isa = PBXBuildFile; fileRef = __PBXFileRef_Sources/Protobuf/ProtobufBinaryDecoding.swift /* ProtobufDecoder.swift */; };
		__src_cc_ref_Sources/Protobuf/ProtobufBinaryEncoding.swift /* ProtobufEncoder.swift in Sources */ = {isa = PBXBuildFile; fileRef = __PBXFileRef_Sources/Protobuf/ProtobufBinaryEncoding.swift /* ProtobufEncoder.swift */; };
		__src_cc_ref_Sources/Protobuf/ProtobufBinaryTypes.swift /* ProtobufTypeAdditions.swift in Sources */ = {isa = PBXBuildFile; fileRef = __PBXFileRef_Sources/Protobuf/ProtobufBinaryTypes.swift /* ProtobufTypeAdditions.swift */; };
		__src_cc_ref_Sources/Protobuf/ProtobufDebugDescription.swift /* DebugDescriptionVisitor.swift in Sources */ = {isa = PBXBuildFile; fileRef = __PBXFileRef_Sources/Protobuf/ProtobufDebugDescription.swift /* DebugDescriptionVisitor.swift */; };
		__src_cc_ref_Sources/Protobuf/ProtobufEnum.swift /* Enum.swift in Sources */ = {isa = PBXBuildFile; fileRef = __PBXFileRef_Sources/Protobuf/ProtobufEnum.swift /* Enum.swift */; };
		__src_cc_ref_Sources/Protobuf/ProtobufError.swift /* Errors.swift in Sources */ = {isa = PBXBuildFile; fileRef = __PBXFileRef_Sources/Protobuf/ProtobufError.swift /* Errors.swift */; };
		__src_cc_ref_Sources/Protobuf/ProtobufExtensionFields.swift /* ExtensionFields.swift in Sources */ = {isa = PBXBuildFile; fileRef = __PBXFileRef_Sources/Protobuf/ProtobufExtensionFields.swift /* ExtensionFields.swift */; };
		__src_cc_ref_Sources/Protobuf/ProtobufExtensions.swift /* MessageExtension.swift in Sources */ = {isa = PBXBuildFile; fileRef = __PBXFileRef_Sources/Protobuf/ProtobufExtensions.swift /* MessageExtension.swift */; };
		__src_cc_ref_Sources/Protobuf/ProtobufFieldDecoder.swift /* FieldDecoder.swift in Sources */ = {isa = PBXBuildFile; fileRef = __PBXFileRef_Sources/Protobuf/ProtobufFieldDecoder.swift /* FieldDecoder.swift */; };
		__src_cc_ref_Sources/Protobuf/ProtobufHash.swift /* HashVisitor.swift in Sources */ = {isa = PBXBuildFile; fileRef = __PBXFileRef_Sources/Protobuf/ProtobufHash.swift /* HashVisitor.swift */; };
		__src_cc_ref_Sources/Protobuf/ProtobufJSONEncoding.swift /* JSONEncoder.swift in Sources */ = {isa = PBXBuildFile; fileRef = __PBXFileRef_Sources/Protobuf/ProtobufJSONEncoding.swift /* JSONEncoder.swift */; };
		__src_cc_ref_Sources/Protobuf/ProtobufJSONTypes.swift /* JSONTypeAdditions.swift in Sources */ = {isa = PBXBuildFile; fileRef = __PBXFileRef_Sources/Protobuf/ProtobufJSONTypes.swift /* JSONTypeAdditions.swift */; };
		__src_cc_ref_Sources/Protobuf/ProtobufMessage.swift /* Message.swift in Sources */ = {isa = PBXBuildFile; fileRef = __PBXFileRef_Sources/Protobuf/ProtobufMessage.swift /* Message.swift */; };
		__src_cc_ref_Sources/Protobuf/ProtobufOneof.swift /* OneofEnum.swift in Sources */ = {isa = PBXBuildFile; fileRef = __PBXFileRef_Sources/Protobuf/ProtobufOneof.swift /* OneofEnum.swift */; };
		__src_cc_ref_Sources/Protobuf/ProtobufTypes.swift /* FieldTypes.swift in Sources */ = {isa = PBXBuildFile; fileRef = __PBXFileRef_Sources/Protobuf/ProtobufTypes.swift /* FieldTypes.swift */; };
		__src_cc_ref_Sources/Protobuf/ProtobufUnknown.swift /* UnknownStorage.swift in Sources */ = {isa = PBXBuildFile; fileRef = __PBXFileRef_Sources/Protobuf/ProtobufUnknown.swift /* UnknownStorage.swift */; };
		__src_cc_ref_Sources/Protobuf/api.pb.swift /* api.pb.swift in Sources */ = {isa = PBXBuildFile; fileRef = __PBXFileRef_Sources/Protobuf/api.pb.swift /* api.pb.swift */; };
		__src_cc_ref_Sources/Protobuf/duration.pb.swift /* duration.pb.swift in Sources */ = {isa = PBXBuildFile; fileRef = __PBXFileRef_Sources/Protobuf/duration.pb.swift /* duration.pb.swift */; };
		__src_cc_ref_Sources/Protobuf/empty.pb.swift /* empty.pb.swift in Sources */ = {isa = PBXBuildFile; fileRef = __PBXFileRef_Sources/Protobuf/empty.pb.swift /* empty.pb.swift */; };
		__src_cc_ref_Sources/Protobuf/field_mask.pb.swift /* field_mask.pb.swift in Sources */ = {isa = PBXBuildFile; fileRef = __PBXFileRef_Sources/Protobuf/field_mask.pb.swift /* field_mask.pb.swift */; };
		__src_cc_ref_Sources/Protobuf/source_context.pb.swift /* source_context.pb.swift in Sources */ = {isa = PBXBuildFile; fileRef = __PBXFileRef_Sources/Protobuf/source_context.pb.swift /* source_context.pb.swift */; };
		__src_cc_ref_Sources/Protobuf/timestamp.pb.swift /* timestamp.pb.swift in Sources */ = {isa = PBXBuildFile; fileRef = __PBXFileRef_Sources/Protobuf/timestamp.pb.swift /* timestamp.pb.swift */; };
		__src_cc_ref_Sources/Protobuf/type.pb.swift /* type.pb.swift in Sources */ = {isa = PBXBuildFile; fileRef = __PBXFileRef_Sources/Protobuf/type.pb.swift /* type.pb.swift */; };
		__src_cc_ref_Tests/ProtobufTests/TestHelpers.swift /* TestHelpers.swift in Sources */ = {isa = PBXBuildFile; fileRef = __PBXFileRef_Tests/ProtobufTests/TestHelpers.swift /* TestHelpers.swift */; };
		__src_cc_ref_Tests/ProtobufTests/Test_AllTypes.swift /* Test_AllTypes.swift in Sources */ = {isa = PBXBuildFile; fileRef = __PBXFileRef_Tests/ProtobufTests/Test_AllTypes.swift /* Test_AllTypes.swift */; };
		__src_cc_ref_Tests/ProtobufTests/Test_AllTypes_Proto3.swift /* Test_AllTypes_Proto3.swift in Sources */ = {isa = PBXBuildFile; fileRef = __PBXFileRef_Tests/ProtobufTests/Test_AllTypes_Proto3.swift /* Test_AllTypes_Proto3.swift */; };
		__src_cc_ref_Tests/ProtobufTests/Test_Any.swift /* Test_Any.swift in Sources */ = {isa = PBXBuildFile; fileRef = __PBXFileRef_Tests/ProtobufTests/Test_Any.swift /* Test_Any.swift */; };
		__src_cc_ref_Tests/ProtobufTests/Test_Api.swift /* Test_Api.swift in Sources */ = {isa = PBXBuildFile; fileRef = __PBXFileRef_Tests/ProtobufTests/Test_Api.swift /* Test_Api.swift */; };
		__src_cc_ref_Tests/ProtobufTests/Test_Conformance.swift /* Test_Conformance.swift in Sources */ = {isa = PBXBuildFile; fileRef = __PBXFileRef_Tests/ProtobufTests/Test_Conformance.swift /* Test_Conformance.swift */; };
		__src_cc_ref_Tests/ProtobufTests/Test_Descriptor.swift /* Test_Descriptor.swift in Sources */ = {isa = PBXBuildFile; fileRef = __PBXFileRef_Tests/ProtobufTests/Test_Descriptor.swift /* Test_Descriptor.swift */; };
		__src_cc_ref_Tests/ProtobufTests/Test_Duration.swift /* Test_Duration.swift in Sources */ = {isa = PBXBuildFile; fileRef = __PBXFileRef_Tests/ProtobufTests/Test_Duration.swift /* Test_Duration.swift */; };
		__src_cc_ref_Tests/ProtobufTests/Test_Empty.swift /* Test_Empty.swift in Sources */ = {isa = PBXBuildFile; fileRef = __PBXFileRef_Tests/ProtobufTests/Test_Empty.swift /* Test_Empty.swift */; };
		__src_cc_ref_Tests/ProtobufTests/Test_Enum.swift /* Test_Enum.swift in Sources */ = {isa = PBXBuildFile; fileRef = __PBXFileRef_Tests/ProtobufTests/Test_Enum.swift /* Test_Enum.swift */; };
		__src_cc_ref_Tests/ProtobufTests/Test_Extensions.swift /* Test_Extensions.swift in Sources */ = {isa = PBXBuildFile; fileRef = __PBXFileRef_Tests/ProtobufTests/Test_Extensions.swift /* Test_Extensions.swift */; };
		__src_cc_ref_Tests/ProtobufTests/Test_ExtremeDefaultValues.swift /* Test_ExtremeDefaultValues.swift in Sources */ = {isa = PBXBuildFile; fileRef = __PBXFileRef_Tests/ProtobufTests/Test_ExtremeDefaultValues.swift /* Test_ExtremeDefaultValues.swift */; };
		__src_cc_ref_Tests/ProtobufTests/Test_FieldMask.swift /* Test_FieldMask.swift in Sources */ = {isa = PBXBuildFile; fileRef = __PBXFileRef_Tests/ProtobufTests/Test_FieldMask.swift /* Test_FieldMask.swift */; };
		__src_cc_ref_Tests/ProtobufTests/Test_FieldOrdering.swift /* Test_FieldOrdering.swift in Sources */ = {isa = PBXBuildFile; fileRef = __PBXFileRef_Tests/ProtobufTests/Test_FieldOrdering.swift /* Test_FieldOrdering.swift */; };
		__src_cc_ref_Tests/ProtobufTests/Test_JSON.swift /* Test_JSON.swift in Sources */ = {isa = PBXBuildFile; fileRef = __PBXFileRef_Tests/ProtobufTests/Test_JSON.swift /* Test_JSON.swift */; };
		__src_cc_ref_Tests/ProtobufTests/Test_JSON_Conformance.swift /* Test_JSON_Conformance.swift in Sources */ = {isa = PBXBuildFile; fileRef = __PBXFileRef_Tests/ProtobufTests/Test_JSON_Conformance.swift /* Test_JSON_Conformance.swift */; };
		__src_cc_ref_Tests/ProtobufTests/Test_JSON_Group.swift /* Test_JSON_Group.swift in Sources */ = {isa = PBXBuildFile; fileRef = __PBXFileRef_Tests/ProtobufTests/Test_JSON_Group.swift /* Test_JSON_Group.swift */; };
		__src_cc_ref_Tests/ProtobufTests/Test_JSON_Scanner.swift /* Test_JSON_Decoder.swift in Sources */ = {isa = PBXBuildFile; fileRef = __PBXFileRef_Tests/ProtobufTests/Test_JSON_Scanner.swift /* Test_JSON_Decoder.swift */; };
		__src_cc_ref_Tests/ProtobufTests/Test_Map.swift /* Test_Map.swift in Sources */ = {isa = PBXBuildFile; fileRef = __PBXFileRef_Tests/ProtobufTests/Test_Map.swift /* Test_Map.swift */; };
		__src_cc_ref_Tests/ProtobufTests/Test_Map_JSON.swift /* Test_Map_JSON.swift in Sources */ = {isa = PBXBuildFile; fileRef = __PBXFileRef_Tests/ProtobufTests/Test_Map_JSON.swift /* Test_Map_JSON.swift */; };
		__src_cc_ref_Tests/ProtobufTests/Test_Packed.swift /* Test_Packed.swift in Sources */ = {isa = PBXBuildFile; fileRef = __PBXFileRef_Tests/ProtobufTests/Test_Packed.swift /* Test_Packed.swift */; };
		__src_cc_ref_Tests/ProtobufTests/Test_ParsingMerge.swift /* Test_ParsingMerge.swift in Sources */ = {isa = PBXBuildFile; fileRef = __PBXFileRef_Tests/ProtobufTests/Test_ParsingMerge.swift /* Test_ParsingMerge.swift */; };
		__src_cc_ref_Tests/ProtobufTests/Test_Performance.swift /* Test_Performance.swift in Sources */ = {isa = PBXBuildFile; fileRef = __PBXFileRef_Tests/ProtobufTests/Test_Performance.swift /* Test_Performance.swift */; };
		__src_cc_ref_Tests/ProtobufTests/Test_ReallyLargeTagNumber.swift /* Test_ReallyLargeTagNumber.swift in Sources */ = {isa = PBXBuildFile; fileRef = __PBXFileRef_Tests/ProtobufTests/Test_ReallyLargeTagNumber.swift /* Test_ReallyLargeTagNumber.swift */; };
		__src_cc_ref_Tests/ProtobufTests/Test_RecursiveMap.swift /* Test_RecursiveMap.swift in Sources */ = {isa = PBXBuildFile; fileRef = __PBXFileRef_Tests/ProtobufTests/Test_RecursiveMap.swift /* Test_RecursiveMap.swift */; };
		__src_cc_ref_Tests/ProtobufTests/Test_Required.swift /* Test_Required.swift in Sources */ = {isa = PBXBuildFile; fileRef = __PBXFileRef_Tests/ProtobufTests/Test_Required.swift /* Test_Required.swift */; };
		__src_cc_ref_Tests/ProtobufTests/Test_Reserved.swift /* Test_Reserved.swift in Sources */ = {isa = PBXBuildFile; fileRef = __PBXFileRef_Tests/ProtobufTests/Test_Reserved.swift /* Test_Reserved.swift */; };
		__src_cc_ref_Tests/ProtobufTests/Test_Struct.swift /* Test_Struct.swift in Sources */ = {isa = PBXBuildFile; fileRef = __PBXFileRef_Tests/ProtobufTests/Test_Struct.swift /* Test_Struct.swift */; };
		__src_cc_ref_Tests/ProtobufTests/Test_Timestamp.swift /* Test_Timestamp.swift in Sources */ = {isa = PBXBuildFile; fileRef = __PBXFileRef_Tests/ProtobufTests/Test_Timestamp.swift /* Test_Timestamp.swift */; };
		__src_cc_ref_Tests/ProtobufTests/Test_Type.swift /* Test_Type.swift in Sources */ = {isa = PBXBuildFile; fileRef = __PBXFileRef_Tests/ProtobufTests/Test_Type.swift /* Test_Type.swift */; };
		__src_cc_ref_Tests/ProtobufTests/Test_Unknown_proto2.swift /* Test_Unknown_proto2.swift in Sources */ = {isa = PBXBuildFile; fileRef = __PBXFileRef_Tests/ProtobufTests/Test_Unknown_proto2.swift /* Test_Unknown_proto2.swift */; };
		__src_cc_ref_Tests/ProtobufTests/Test_Unknown_proto3.swift /* Test_Unknown_proto3.swift in Sources */ = {isa = PBXBuildFile; fileRef = __PBXFileRef_Tests/ProtobufTests/Test_Unknown_proto3.swift /* Test_Unknown_proto3.swift */; };
		__src_cc_ref_Tests/ProtobufTests/Test_Wrappers.swift /* Test_Wrappers.swift in Sources */ = {isa = PBXBuildFile; fileRef = __PBXFileRef_Tests/ProtobufTests/Test_Wrappers.swift /* Test_Wrappers.swift */; };
		__src_cc_ref_Tests/ProtobufTests/any_test.pb.swift /* any_test.pb.swift in Sources */ = {isa = PBXBuildFile; fileRef = __PBXFileRef_Tests/ProtobufTests/any_test.pb.swift /* any_test.pb.swift */; };
		__src_cc_ref_Tests/ProtobufTests/conformance.pb.swift /* conformance.pb.swift in Sources */ = {isa = PBXBuildFile; fileRef = __PBXFileRef_Tests/ProtobufTests/conformance.pb.swift /* conformance.pb.swift */; };
		__src_cc_ref_Tests/ProtobufTests/map_unittest.pb.swift /* map_unittest.pb.swift in Sources */ = {isa = PBXBuildFile; fileRef = __PBXFileRef_Tests/ProtobufTests/map_unittest.pb.swift /* map_unittest.pb.swift */; };
		__src_cc_ref_Tests/ProtobufTests/map_unittest_proto3.pb.swift /* map_unittest_proto3.pb.swift in Sources */ = {isa = PBXBuildFile; fileRef = __PBXFileRef_Tests/ProtobufTests/map_unittest_proto3.pb.swift /* map_unittest_proto3.pb.swift */; };
		__src_cc_ref_Tests/ProtobufTests/unittest.pb.swift /* unittest.pb.swift in Sources */ = {isa = PBXBuildFile; fileRef = __PBXFileRef_Tests/ProtobufTests/unittest.pb.swift /* unittest.pb.swift */; };
		__src_cc_ref_Tests/ProtobufTests/unittest_arena.pb.swift /* unittest_arena.pb.swift in Sources */ = {isa = PBXBuildFile; fileRef = __PBXFileRef_Tests/ProtobufTests/unittest_arena.pb.swift /* unittest_arena.pb.swift */; };
		__src_cc_ref_Tests/ProtobufTests/unittest_custom_options.pb.swift /* unittest_custom_options.pb.swift in Sources */ = {isa = PBXBuildFile; fileRef = __PBXFileRef_Tests/ProtobufTests/unittest_custom_options.pb.swift /* unittest_custom_options.pb.swift */; };
		__src_cc_ref_Tests/ProtobufTests/unittest_drop_unknown_fields.pb.swift /* unittest_drop_unknown_fields.pb.swift in Sources */ = {isa = PBXBuildFile; fileRef = __PBXFileRef_Tests/ProtobufTests/unittest_drop_unknown_fields.pb.swift /* unittest_drop_unknown_fields.pb.swift */; };
		__src_cc_ref_Tests/ProtobufTests/unittest_embed_optimize_for.pb.swift /* unittest_embed_optimize_for.pb.swift in Sources */ = {isa = PBXBuildFile; fileRef = __PBXFileRef_Tests/ProtobufTests/unittest_embed_optimize_for.pb.swift /* unittest_embed_optimize_for.pb.swift */; };
		__src_cc_ref_Tests/ProtobufTests/unittest_empty.pb.swift /* unittest_empty.pb.swift in Sources */ = {isa = PBXBuildFile; fileRef = __PBXFileRef_Tests/ProtobufTests/unittest_empty.pb.swift /* unittest_empty.pb.swift */; };
		__src_cc_ref_Tests/ProtobufTests/unittest_import.pb.swift /* unittest_import.pb.swift in Sources */ = {isa = PBXBuildFile; fileRef = __PBXFileRef_Tests/ProtobufTests/unittest_import.pb.swift /* unittest_import.pb.swift */; };
		__src_cc_ref_Tests/ProtobufTests/unittest_import_lite.pb.swift /* unittest_import_lite.pb.swift in Sources */ = {isa = PBXBuildFile; fileRef = __PBXFileRef_Tests/ProtobufTests/unittest_import_lite.pb.swift /* unittest_import_lite.pb.swift */; };
		__src_cc_ref_Tests/ProtobufTests/unittest_import_proto3.pb.swift /* unittest_import_proto3.pb.swift in Sources */ = {isa = PBXBuildFile; fileRef = __PBXFileRef_Tests/ProtobufTests/unittest_import_proto3.pb.swift /* unittest_import_proto3.pb.swift */; };
		__src_cc_ref_Tests/ProtobufTests/unittest_import_public.pb.swift /* unittest_import_public.pb.swift in Sources */ = {isa = PBXBuildFile; fileRef = __PBXFileRef_Tests/ProtobufTests/unittest_import_public.pb.swift /* unittest_import_public.pb.swift */; };
		__src_cc_ref_Tests/ProtobufTests/unittest_import_public_lite.pb.swift /* unittest_import_public_lite.pb.swift in Sources */ = {isa = PBXBuildFile; fileRef = __PBXFileRef_Tests/ProtobufTests/unittest_import_public_lite.pb.swift /* unittest_import_public_lite.pb.swift */; };
		__src_cc_ref_Tests/ProtobufTests/unittest_import_public_proto3.pb.swift /* unittest_import_public_proto3.pb.swift in Sources */ = {isa = PBXBuildFile; fileRef = __PBXFileRef_Tests/ProtobufTests/unittest_import_public_proto3.pb.swift /* unittest_import_public_proto3.pb.swift */; };
		__src_cc_ref_Tests/ProtobufTests/unittest_lite.pb.swift /* unittest_lite.pb.swift in Sources */ = {isa = PBXBuildFile; fileRef = __PBXFileRef_Tests/ProtobufTests/unittest_lite.pb.swift /* unittest_lite.pb.swift */; };
		__src_cc_ref_Tests/ProtobufTests/unittest_lite_imports_nonlite.pb.swift /* unittest_lite_imports_nonlite.pb.swift in Sources */ = {isa = PBXBuildFile; fileRef = __PBXFileRef_Tests/ProtobufTests/unittest_lite_imports_nonlite.pb.swift /* unittest_lite_imports_nonlite.pb.swift */; };
		__src_cc_ref_Tests/ProtobufTests/unittest_mset.pb.swift /* unittest_mset.pb.swift in Sources */ = {isa = PBXBuildFile; fileRef = __PBXFileRef_Tests/ProtobufTests/unittest_mset.pb.swift /* unittest_mset.pb.swift */; };
		__src_cc_ref_Tests/ProtobufTests/unittest_mset_wire_format.pb.swift /* unittest_mset_wire_format.pb.swift in Sources */ = {isa = PBXBuildFile; fileRef = __PBXFileRef_Tests/ProtobufTests/unittest_mset_wire_format.pb.swift /* unittest_mset_wire_format.pb.swift */; };
		__src_cc_ref_Tests/ProtobufTests/unittest_no_arena.pb.swift /* unittest_no_arena.pb.swift in Sources */ = {isa = PBXBuildFile; fileRef = __PBXFileRef_Tests/ProtobufTests/unittest_no_arena.pb.swift /* unittest_no_arena.pb.swift */; };
		__src_cc_ref_Tests/ProtobufTests/unittest_no_arena_import.pb.swift /* unittest_no_arena_import.pb.swift in Sources */ = {isa = PBXBuildFile; fileRef = __PBXFileRef_Tests/ProtobufTests/unittest_no_arena_import.pb.swift /* unittest_no_arena_import.pb.swift */; };
		__src_cc_ref_Tests/ProtobufTests/unittest_no_arena_lite.pb.swift /* unittest_no_arena_lite.pb.swift in Sources */ = {isa = PBXBuildFile; fileRef = __PBXFileRef_Tests/ProtobufTests/unittest_no_arena_lite.pb.swift /* unittest_no_arena_lite.pb.swift */; };
		__src_cc_ref_Tests/ProtobufTests/unittest_no_field_presence.pb.swift /* unittest_no_field_presence.pb.swift in Sources */ = {isa = PBXBuildFile; fileRef = __PBXFileRef_Tests/ProtobufTests/unittest_no_field_presence.pb.swift /* unittest_no_field_presence.pb.swift */; };
		__src_cc_ref_Tests/ProtobufTests/unittest_no_generic_services.pb.swift /* unittest_no_generic_services.pb.swift in Sources */ = {isa = PBXBuildFile; fileRef = __PBXFileRef_Tests/ProtobufTests/unittest_no_generic_services.pb.swift /* unittest_no_generic_services.pb.swift */; };
		__src_cc_ref_Tests/ProtobufTests/unittest_optimize_for.pb.swift /* unittest_optimize_for.pb.swift in Sources */ = {isa = PBXBuildFile; fileRef = __PBXFileRef_Tests/ProtobufTests/unittest_optimize_for.pb.swift /* unittest_optimize_for.pb.swift */; };
		__src_cc_ref_Tests/ProtobufTests/unittest_preserve_unknown_enum.pb.swift /* unittest_preserve_unknown_enum.pb.swift in Sources */ = {isa = PBXBuildFile; fileRef = __PBXFileRef_Tests/ProtobufTests/unittest_preserve_unknown_enum.pb.swift /* unittest_preserve_unknown_enum.pb.swift */; };
		__src_cc_ref_Tests/ProtobufTests/unittest_preserve_unknown_enum2.pb.swift /* unittest_preserve_unknown_enum2.pb.swift in Sources */ = {isa = PBXBuildFile; fileRef = __PBXFileRef_Tests/ProtobufTests/unittest_preserve_unknown_enum2.pb.swift /* unittest_preserve_unknown_enum2.pb.swift */; };
		__src_cc_ref_Tests/ProtobufTests/unittest_proto3.pb.swift /* unittest_proto3.pb.swift in Sources */ = {isa = PBXBuildFile; fileRef = __PBXFileRef_Tests/ProtobufTests/unittest_proto3.pb.swift /* unittest_proto3.pb.swift */; };
		__src_cc_ref_Tests/ProtobufTests/unittest_proto3_arena.pb.swift /* unittest_proto3_arena.pb.swift in Sources */ = {isa = PBXBuildFile; fileRef = __PBXFileRef_Tests/ProtobufTests/unittest_proto3_arena.pb.swift /* unittest_proto3_arena.pb.swift */; };
		__src_cc_ref_Tests/ProtobufTests/unittest_swift_all_required_types.pb.swift /* unittest_swift_all_required_types.pb.swift in Sources */ = {isa = PBXBuildFile; fileRef = __PBXFileRef_Tests/ProtobufTests/unittest_swift_all_required_types.pb.swift /* unittest_swift_all_required_types.pb.swift */; };
		__src_cc_ref_Tests/ProtobufTests/unittest_swift_cycle.pb.swift /* unittest_swift_cycle.pb.swift in Sources */ = {isa = PBXBuildFile; fileRef = __PBXFileRef_Tests/ProtobufTests/unittest_swift_cycle.pb.swift /* unittest_swift_cycle.pb.swift */; };
		__src_cc_ref_Tests/ProtobufTests/unittest_swift_enum.pb.swift /* unittest_swift_enum.pb.swift in Sources */ = {isa = PBXBuildFile; fileRef = __PBXFileRef_Tests/ProtobufTests/unittest_swift_enum.pb.swift /* unittest_swift_enum.pb.swift */; };
		__src_cc_ref_Tests/ProtobufTests/unittest_swift_enum_optional_default.pb.swift /* unittest_swift_enum_optional_default.pb.swift in Sources */ = {isa = PBXBuildFile; fileRef = __PBXFileRef_Tests/ProtobufTests/unittest_swift_enum_optional_default.pb.swift /* unittest_swift_enum_optional_default.pb.swift */; };
		__src_cc_ref_Tests/ProtobufTests/unittest_swift_extension.pb.swift /* unittest_swift_extension.pb.swift in Sources */ = {isa = PBXBuildFile; fileRef = __PBXFileRef_Tests/ProtobufTests/unittest_swift_extension.pb.swift /* unittest_swift_extension.pb.swift */; };
		__src_cc_ref_Tests/ProtobufTests/unittest_swift_fieldorder.pb.swift /* unittest_swift_fieldorder.pb.swift in Sources */ = {isa = PBXBuildFile; fileRef = __PBXFileRef_Tests/ProtobufTests/unittest_swift_fieldorder.pb.swift /* unittest_swift_fieldorder.pb.swift */; };
		__src_cc_ref_Tests/ProtobufTests/unittest_swift_groups.pb.swift /* unittest_swift_groups.pb.swift in Sources */ = {isa = PBXBuildFile; fileRef = __PBXFileRef_Tests/ProtobufTests/unittest_swift_groups.pb.swift /* unittest_swift_groups.pb.swift */; };
		__src_cc_ref_Tests/ProtobufTests/unittest_swift_naming.pb.swift /* unittest_swift_naming.pb.swift in Sources */ = {isa = PBXBuildFile; fileRef = __PBXFileRef_Tests/ProtobufTests/unittest_swift_naming.pb.swift /* unittest_swift_naming.pb.swift */; };
		__src_cc_ref_Tests/ProtobufTests/unittest_swift_performance.pb.swift /* unittest_swift_performance.pb.swift in Sources */ = {isa = PBXBuildFile; fileRef = __PBXFileRef_Tests/ProtobufTests/unittest_swift_performance.pb.swift /* unittest_swift_performance.pb.swift */; };
		__src_cc_ref_Tests/ProtobufTests/unittest_swift_reserved.pb.swift /* unittest_swift_reserved.pb.swift in Sources */ = {isa = PBXBuildFile; fileRef = __PBXFileRef_Tests/ProtobufTests/unittest_swift_reserved.pb.swift /* unittest_swift_reserved.pb.swift */; };
		__src_cc_ref_Tests/ProtobufTests/unittest_swift_runtime_proto2.pb.swift /* unittest_swift_runtime_proto2.pb.swift in Sources */ = {isa = PBXBuildFile; fileRef = __PBXFileRef_Tests/ProtobufTests/unittest_swift_runtime_proto2.pb.swift /* unittest_swift_runtime_proto2.pb.swift */; };
		__src_cc_ref_Tests/ProtobufTests/unittest_swift_runtime_proto3.pb.swift /* unittest_swift_runtime_proto3.pb.swift in Sources */ = {isa = PBXBuildFile; fileRef = __PBXFileRef_Tests/ProtobufTests/unittest_swift_runtime_proto3.pb.swift /* unittest_swift_runtime_proto3.pb.swift */; };
		__src_cc_ref_Tests/ProtobufTests/unittest_swift_startup.pb.swift /* unittest_swift_startup.pb.swift in Sources */ = {isa = PBXBuildFile; fileRef = __PBXFileRef_Tests/ProtobufTests/unittest_swift_startup.pb.swift /* unittest_swift_startup.pb.swift */; };
		__src_cc_ref_Tests/ProtobufTests/unittest_well_known_types.pb.swift /* unittest_well_known_types.pb.swift in Sources */ = {isa = PBXBuildFile; fileRef = __PBXFileRef_Tests/ProtobufTests/unittest_well_known_types.pb.swift /* unittest_well_known_types.pb.swift */; };
/* End PBXBuildFile section */

/* Begin PBXContainerItemProxy section */
		9C8CDA181D7A288E00E207CA /* PBXContainerItemProxy */ = {
			isa = PBXContainerItemProxy;
			containerPortal = __RootObject_ /* Project object */;
			proxyType = 1;
			remoteGlobalIDString = BD12FD351D767BA0001815C7;
			remoteInfo = Protobuf_iOS;
		};
		9CAEA5251D25B35600EB832A /* PBXContainerItemProxy */ = {
			isa = PBXContainerItemProxy;
			containerPortal = __RootObject_ /* Project object */;
			proxyType = 1;
			remoteGlobalIDString = "______Target_Protobuf";
			remoteInfo = Protobuf;
		};
		F44F93A51DAEA7C500BC5B85 /* PBXContainerItemProxy */ = {
			isa = PBXContainerItemProxy;
			containerPortal = __RootObject_ /* Project object */;
			proxyType = 1;
			remoteGlobalIDString = F44F936E1DAEA53900BC5B85;
			remoteInfo = SwiftProtobuf_tvOS;
		};
/* End PBXContainerItemProxy section */

/* Begin PBXFileReference section */
		9C2F23781D778003008524F2 /* descriptor.pb.swift */ = {isa = PBXFileReference; fileEncoding = 4; lastKnownFileType = sourcecode.swift; path = descriptor.pb.swift; sourceTree = "<group>"; };
		9C5890A51DFF5EC8001CFC34 /* Test_Text_proto2_extensions.swift */ = {isa = PBXFileReference; fileEncoding = 4; lastKnownFileType = sourcecode.swift; path = Test_Text_proto2_extensions.swift; sourceTree = "<group>"; };
		9C60CBE71DF8AC3F00F7B14E /* Test_Text_Map_proto3.swift */ = {isa = PBXFileReference; fileEncoding = 4; lastKnownFileType = sourcecode.swift; path = Test_Text_Map_proto3.swift; sourceTree = "<group>"; };
		9C60CBEB1DF9DEEA00F7B14E /* Test_Text_proto2.swift */ = {isa = PBXFileReference; fileEncoding = 4; lastKnownFileType = sourcecode.swift; path = Test_Text_proto2.swift; sourceTree = "<group>"; };
		9C75F87F1DDBE0DE005CCFF2 /* Visitor.swift */ = {isa = PBXFileReference; fileEncoding = 4; lastKnownFileType = sourcecode.swift; path = Visitor.swift; sourceTree = "<group>"; };
		9C75F8841DDD3045005CCFF2 /* ExtensionSet.swift */ = {isa = PBXFileReference; fileEncoding = 4; lastKnownFileType = sourcecode.swift; path = ExtensionSet.swift; sourceTree = "<group>"; };
		9C75F8891DDD30A5005CCFF2 /* ExtensionFieldValueSet.swift */ = {isa = PBXFileReference; fileEncoding = 4; lastKnownFileType = sourcecode.swift; path = ExtensionFieldValueSet.swift; sourceTree = "<group>"; };
		9C75F88E1DDD3108005CCFF2 /* ExtensibleMessage.swift */ = {isa = PBXFileReference; fileEncoding = 4; lastKnownFileType = sourcecode.swift; path = ExtensibleMessage.swift; sourceTree = "<group>"; };
		9C75F8931DDD3D20005CCFF2 /* ProtobufEncodingVisitor.swift */ = {isa = PBXFileReference; fileEncoding = 4; lastKnownFileType = sourcecode.swift; path = ProtobufEncodingVisitor.swift; sourceTree = "<group>"; };
		9C75F8981DDD3F1E005CCFF2 /* JSONToken.swift */ = {isa = PBXFileReference; fileEncoding = 4; lastKnownFileType = sourcecode.swift; path = JSONToken.swift; sourceTree = "<group>"; };
		9C75F89D1DDD3FA3005CCFF2 /* JSONDecoder.swift */ = {isa = PBXFileReference; fileEncoding = 4; lastKnownFileType = sourcecode.swift; path = JSONDecoder.swift; sourceTree = "<group>"; };
		9C75F8A21DDD44A1005CCFF2 /* Map.swift */ = {isa = PBXFileReference; fileEncoding = 4; lastKnownFileType = sourcecode.swift; path = Map.swift; sourceTree = "<group>"; };
		9CCD5F921E008203002D1940 /* Test_Text_WKT_proto3.swift */ = {isa = PBXFileReference; fileEncoding = 4; lastKnownFileType = sourcecode.swift; path = Test_Text_WKT_proto3.swift; sourceTree = "<group>"; };
		9CEB0D671DF5E934002D80F0 /* TextEncodingVisitor.swift */ = {isa = PBXFileReference; fileEncoding = 4; lastKnownFileType = sourcecode.swift; path = TextEncodingVisitor.swift; sourceTree = "<group>"; };
		9CEB0D691DF5E99E002D80F0 /* TextToken.swift */ = {isa = PBXFileReference; fileEncoding = 4; lastKnownFileType = sourcecode.swift; path = TextToken.swift; sourceTree = "<group>"; };
		9CEB0D6B1DF5F921002D80F0 /* TextScanner.swift */ = {isa = PBXFileReference; fileEncoding = 4; lastKnownFileType = sourcecode.swift; path = TextScanner.swift; sourceTree = "<group>"; };
		AA05BF491DAEB7E400619042 /* WireFormat.swift */ = {isa = PBXFileReference; fileEncoding = 4; lastKnownFileType = sourcecode.swift; path = WireFormat.swift; sourceTree = "<group>"; };
		AA05BF4E1DAEB7E800619042 /* FieldTag.swift */ = {isa = PBXFileReference; fileEncoding = 4; lastKnownFileType = sourcecode.swift; path = FieldTag.swift; sourceTree = "<group>"; };
		AA28A4A51DA30E5900C866D9 /* ZigZag.swift */ = {isa = PBXFileReference; fileEncoding = 4; lastKnownFileType = sourcecode.swift; path = ZigZag.swift; sourceTree = "<group>"; };
		AA28A4A81DA40B0900C866D9 /* Varint.swift */ = {isa = PBXFileReference; fileEncoding = 4; lastKnownFileType = sourcecode.swift; path = Varint.swift; sourceTree = "<group>"; };
		AA28A4AB1DA454DA00C866D9 /* ProtobufEncodingSizeVisitor.swift */ = {isa = PBXFileReference; fileEncoding = 4; lastKnownFileType = sourcecode.swift; path = ProtobufEncodingSizeVisitor.swift; sourceTree = "<group>"; };
		AA6CF6F01DB6D1F8007DF26B /* Test_Enum_Proto2.swift */ = {isa = PBXFileReference; fileEncoding = 4; lastKnownFileType = sourcecode.swift; path = Test_Enum_Proto2.swift; sourceTree = "<group>"; };
		AA86F6F91E0A0F0B006CC38A /* JSONEncodingVisitor.swift */ = {isa = PBXFileReference; fileEncoding = 4; lastKnownFileType = sourcecode.swift; path = JSONEncodingVisitor.swift; sourceTree = "<group>"; };
		AAEA521F1DA5BB81003F318F /* ProtobufMessage+UInt8ArrayHelpers.swift */ = {isa = PBXFileReference; fileEncoding = 4; lastKnownFileType = sourcecode.swift; path = "ProtobufMessage+UInt8ArrayHelpers.swift"; sourceTree = "<group>"; };
		AAEA52711DA80DD4003F318F /* Google_Protobuf_Wrappers+Extensions.swift */ = {isa = PBXFileReference; fileEncoding = 4; lastKnownFileType = sourcecode.swift; path = "Google_Protobuf_Wrappers+Extensions.swift"; sourceTree = "<group>"; };
		AAEA52731DA80DEA003F318F /* wrappers.pb.swift */ = {isa = PBXFileReference; fileEncoding = 4; lastKnownFileType = sourcecode.swift; path = wrappers.pb.swift; sourceTree = "<group>"; };
		AAF2ED391DEF3FBC007B510F /* FieldNameMap.swift */ = {isa = PBXFileReference; fileEncoding = 4; lastKnownFileType = sourcecode.swift; path = FieldNameMap.swift; sourceTree = "<group>"; };
		AAF2ED3E1DEF4D94007B510F /* ProtoNameProviding.swift */ = {isa = PBXFileReference; fileEncoding = 4; lastKnownFileType = sourcecode.swift; path = ProtoNameProviding.swift; sourceTree = "<group>"; };
		AAF2ED431DEF6C48007B510F /* ProtoNameResolvers.swift */ = {isa = PBXFileReference; fileEncoding = 4; lastKnownFileType = sourcecode.swift; path = ProtoNameResolvers.swift; sourceTree = "<group>"; };
		AAF2EDFE1DFB1450007B510F /* JSONIntegerConverting.swift */ = {isa = PBXFileReference; fileEncoding = 4; lastKnownFileType = sourcecode.swift; path = JSONIntegerConverting.swift; sourceTree = "<group>"; };
		BCCA0E661DB1210E00957D74 /* TextDecoder.swift */ = {isa = PBXFileReference; fileEncoding = 4; lastKnownFileType = sourcecode.swift; path = TextDecoder.swift; sourceTree = "<group>"; };
		BCCA0E671DB1210E00957D74 /* TextEncoder.swift */ = {isa = PBXFileReference; fileEncoding = 4; lastKnownFileType = sourcecode.swift; path = TextEncoder.swift; sourceTree = "<group>"; };
		BCCA0E681DB1210E00957D74 /* TextTypeAdditions.swift */ = {isa = PBXFileReference; fileEncoding = 4; lastKnownFileType = sourcecode.swift; path = TextTypeAdditions.swift; sourceTree = "<group>"; };
		BCCA0E751DB123F800957D74 /* Test_Text_proto3.swift */ = {isa = PBXFileReference; fileEncoding = 4; lastKnownFileType = sourcecode.swift; path = Test_Text_proto3.swift; sourceTree = "<group>"; };
		F44F936F1DAEA53900BC5B85 /* SwiftProtobuf.framework */ = {isa = PBXFileReference; explicitFileType = wrapper.framework; includeInIndex = 0; path = SwiftProtobuf.framework; sourceTree = BUILT_PRODUCTS_DIR; };
		F44F939F1DAEA7C500BC5B85 /* SwiftProtobufTestSuite_tvOS.xctest */ = {isa = PBXFileReference; explicitFileType = wrapper.cfbundle; includeInIndex = 0; path = SwiftProtobufTestSuite_tvOS.xctest; sourceTree = BUILT_PRODUCTS_DIR; };
		F44F93FE1DAEB13F00BC5B85 /* SwiftProtobuf.framework */ = {isa = PBXFileReference; explicitFileType = wrapper.framework; includeInIndex = 0; path = SwiftProtobuf.framework; sourceTree = BUILT_PRODUCTS_DIR; };
		F44F94341DBF9AEA00BC5B85 /* Test_BasicFields_Access_Proto2.swift */ = {isa = PBXFileReference; fileEncoding = 4; lastKnownFileType = sourcecode.swift; path = Test_BasicFields_Access_Proto2.swift; sourceTree = "<group>"; };
		F44F94381DBFBB6800BC5B85 /* Test_BasicFields_Access_Proto3.swift */ = {isa = PBXFileReference; fileEncoding = 4; lastKnownFileType = sourcecode.swift; path = Test_BasicFields_Access_Proto3.swift; sourceTree = "<group>"; };
		F44F943D1DBFC2CF00BC5B85 /* Test_OneofFields_Access_Proto2.swift */ = {isa = PBXFileReference; fileEncoding = 4; lastKnownFileType = sourcecode.swift; path = Test_OneofFields_Access_Proto2.swift; sourceTree = "<group>"; };
		F44F94411DBFE0BA00BC5B85 /* Test_OneofFields_Access_Proto3.swift */ = {isa = PBXFileReference; fileEncoding = 4; lastKnownFileType = sourcecode.swift; path = Test_OneofFields_Access_Proto3.swift; sourceTree = "<group>"; };
		F44F94461DBFF17B00BC5B85 /* Test_MapFields_Access_Proto2.swift */ = {isa = PBXFileReference; fileEncoding = 4; lastKnownFileType = sourcecode.swift; path = Test_MapFields_Access_Proto2.swift; sourceTree = "<group>"; };
		F44F944B1DBFF8D000BC5B85 /* Test_MapFields_Access_Proto3.swift */ = {isa = PBXFileReference; fileEncoding = 4; lastKnownFileType = sourcecode.swift; path = Test_MapFields_Access_Proto3.swift; sourceTree = "<group>"; };
		F4D315431DEC8110005D4A80 /* unittest_swift_extension2.pb.swift */ = {isa = PBXFileReference; fileEncoding = 4; lastKnownFileType = sourcecode.swift; path = unittest_swift_extension2.pb.swift; sourceTree = "<group>"; };
		F4D315441DEC8110005D4A80 /* unittest_swift_extension3.pb.swift */ = {isa = PBXFileReference; fileEncoding = 4; lastKnownFileType = sourcecode.swift; path = unittest_swift_extension3.pb.swift; sourceTree = "<group>"; };
		F4D315521DECA0E5005D4A80 /* unittest_swift_extension4.pb.swift */ = {isa = PBXFileReference; fileEncoding = 4; lastKnownFileType = sourcecode.swift; path = unittest_swift_extension4.pb.swift; sourceTree = "<group>"; };
		__PBXFileRef_Package.swift /* Package.swift */ = {isa = PBXFileReference; lastKnownFileType = sourcecode.swift; path = Package.swift; sourceTree = "<group>"; };
		__PBXFileRef_ProtobufTestSuite_Info.plist /* ProtobufTestSuite_Info.plist */ = {isa = PBXFileReference; lastKnownFileType = text.plist.xml; name = ProtobufTestSuite_Info.plist; path = SwiftProtobuf.xcodeproj/ProtobufTestSuite_Info.plist; sourceTree = SOURCE_ROOT; };
		__PBXFileRef_Protobuf_Info.plist /* Protobuf_Info.plist */ = {isa = PBXFileReference; lastKnownFileType = text.plist.xml; name = Protobuf_Info.plist; path = SwiftProtobuf.xcodeproj/Protobuf_Info.plist; sourceTree = SOURCE_ROOT; };
		__PBXFileRef_Sources/Protobuf/Google_Protobuf_Any.swift /* Google_Protobuf_Any.swift */ = {isa = PBXFileReference; lastKnownFileType = sourcecode.swift; path = Google_Protobuf_Any.swift; sourceTree = "<group>"; };
		__PBXFileRef_Sources/Protobuf/Google_Protobuf_Duration_Extensions.swift /* Google_Protobuf_Duration_Extensions.swift */ = {isa = PBXFileReference; lastKnownFileType = sourcecode.swift; path = Google_Protobuf_Duration_Extensions.swift; sourceTree = "<group>"; };
		__PBXFileRef_Sources/Protobuf/Google_Protobuf_FieldMask_Extensions.swift /* Google_Protobuf_FieldMask_Extensions.swift */ = {isa = PBXFileReference; lastKnownFileType = sourcecode.swift; path = Google_Protobuf_FieldMask_Extensions.swift; sourceTree = "<group>"; };
		__PBXFileRef_Sources/Protobuf/Google_Protobuf_Struct.swift /* Google_Protobuf_Struct.swift */ = {isa = PBXFileReference; lastKnownFileType = sourcecode.swift; path = Google_Protobuf_Struct.swift; sourceTree = "<group>"; };
		__PBXFileRef_Sources/Protobuf/Google_Protobuf_Timestamp_Extensions.swift /* Google_Protobuf_Timestamp_Extensions.swift */ = {isa = PBXFileReference; lastKnownFileType = sourcecode.swift; path = Google_Protobuf_Timestamp_Extensions.swift; sourceTree = "<group>"; };
		__PBXFileRef_Sources/Protobuf/ProtobufBinaryDecoding.swift /* ProtobufDecoder.swift */ = {isa = PBXFileReference; lastKnownFileType = sourcecode.swift; path = ProtobufDecoder.swift; sourceTree = "<group>"; };
		__PBXFileRef_Sources/Protobuf/ProtobufBinaryEncoding.swift /* ProtobufEncoder.swift */ = {isa = PBXFileReference; lastKnownFileType = sourcecode.swift; path = ProtobufEncoder.swift; sourceTree = "<group>"; };
		__PBXFileRef_Sources/Protobuf/ProtobufBinaryTypes.swift /* ProtobufTypeAdditions.swift */ = {isa = PBXFileReference; lastKnownFileType = sourcecode.swift; path = ProtobufTypeAdditions.swift; sourceTree = "<group>"; };
		__PBXFileRef_Sources/Protobuf/ProtobufDebugDescription.swift /* DebugDescriptionVisitor.swift */ = {isa = PBXFileReference; lastKnownFileType = sourcecode.swift; path = DebugDescriptionVisitor.swift; sourceTree = "<group>"; };
		__PBXFileRef_Sources/Protobuf/ProtobufEnum.swift /* Enum.swift */ = {isa = PBXFileReference; lastKnownFileType = sourcecode.swift; path = Enum.swift; sourceTree = "<group>"; };
		__PBXFileRef_Sources/Protobuf/ProtobufError.swift /* Errors.swift */ = {isa = PBXFileReference; lastKnownFileType = sourcecode.swift; path = Errors.swift; sourceTree = "<group>"; };
		__PBXFileRef_Sources/Protobuf/ProtobufExtensionFields.swift /* ExtensionFields.swift */ = {isa = PBXFileReference; lastKnownFileType = sourcecode.swift; path = ExtensionFields.swift; sourceTree = "<group>"; };
		__PBXFileRef_Sources/Protobuf/ProtobufExtensions.swift /* MessageExtension.swift */ = {isa = PBXFileReference; lastKnownFileType = sourcecode.swift; path = MessageExtension.swift; sourceTree = "<group>"; };
		__PBXFileRef_Sources/Protobuf/ProtobufFieldDecoder.swift /* FieldDecoder.swift */ = {isa = PBXFileReference; lastKnownFileType = sourcecode.swift; path = FieldDecoder.swift; sourceTree = "<group>"; };
		__PBXFileRef_Sources/Protobuf/ProtobufHash.swift /* HashVisitor.swift */ = {isa = PBXFileReference; lastKnownFileType = sourcecode.swift; path = HashVisitor.swift; sourceTree = "<group>"; };
		__PBXFileRef_Sources/Protobuf/ProtobufJSONEncoding.swift /* JSONEncoder.swift */ = {isa = PBXFileReference; lastKnownFileType = sourcecode.swift; path = JSONEncoder.swift; sourceTree = "<group>"; };
		__PBXFileRef_Sources/Protobuf/ProtobufJSONTypes.swift /* JSONTypeAdditions.swift */ = {isa = PBXFileReference; lastKnownFileType = sourcecode.swift; path = JSONTypeAdditions.swift; sourceTree = "<group>"; };
		__PBXFileRef_Sources/Protobuf/ProtobufMessage.swift /* Message.swift */ = {isa = PBXFileReference; lastKnownFileType = sourcecode.swift; path = Message.swift; sourceTree = "<group>"; };
		__PBXFileRef_Sources/Protobuf/ProtobufOneof.swift /* OneofEnum.swift */ = {isa = PBXFileReference; lastKnownFileType = sourcecode.swift; path = OneofEnum.swift; sourceTree = "<group>"; };
		__PBXFileRef_Sources/Protobuf/ProtobufTypes.swift /* FieldTypes.swift */ = {isa = PBXFileReference; lastKnownFileType = sourcecode.swift; path = FieldTypes.swift; sourceTree = "<group>"; };
		__PBXFileRef_Sources/Protobuf/ProtobufUnknown.swift /* UnknownStorage.swift */ = {isa = PBXFileReference; lastKnownFileType = sourcecode.swift; path = UnknownStorage.swift; sourceTree = "<group>"; };
		__PBXFileRef_Sources/Protobuf/api.pb.swift /* api.pb.swift */ = {isa = PBXFileReference; lastKnownFileType = sourcecode.swift; path = api.pb.swift; sourceTree = "<group>"; };
		__PBXFileRef_Sources/Protobuf/duration.pb.swift /* duration.pb.swift */ = {isa = PBXFileReference; lastKnownFileType = sourcecode.swift; path = duration.pb.swift; sourceTree = "<group>"; };
		__PBXFileRef_Sources/Protobuf/empty.pb.swift /* empty.pb.swift */ = {isa = PBXFileReference; lastKnownFileType = sourcecode.swift; path = empty.pb.swift; sourceTree = "<group>"; };
		__PBXFileRef_Sources/Protobuf/field_mask.pb.swift /* field_mask.pb.swift */ = {isa = PBXFileReference; lastKnownFileType = sourcecode.swift; path = field_mask.pb.swift; sourceTree = "<group>"; };
		__PBXFileRef_Sources/Protobuf/source_context.pb.swift /* source_context.pb.swift */ = {isa = PBXFileReference; lastKnownFileType = sourcecode.swift; path = source_context.pb.swift; sourceTree = "<group>"; };
		__PBXFileRef_Sources/Protobuf/timestamp.pb.swift /* timestamp.pb.swift */ = {isa = PBXFileReference; lastKnownFileType = sourcecode.swift; path = timestamp.pb.swift; sourceTree = "<group>"; };
		__PBXFileRef_Sources/Protobuf/type.pb.swift /* type.pb.swift */ = {isa = PBXFileReference; lastKnownFileType = sourcecode.swift; path = type.pb.swift; sourceTree = "<group>"; };
		__PBXFileRef_Tests/ProtobufTests/TestHelpers.swift /* TestHelpers.swift */ = {isa = PBXFileReference; lastKnownFileType = sourcecode.swift; path = TestHelpers.swift; sourceTree = "<group>"; };
		__PBXFileRef_Tests/ProtobufTests/Test_AllTypes.swift /* Test_AllTypes.swift */ = {isa = PBXFileReference; lastKnownFileType = sourcecode.swift; path = Test_AllTypes.swift; sourceTree = "<group>"; };
		__PBXFileRef_Tests/ProtobufTests/Test_AllTypes_Proto3.swift /* Test_AllTypes_Proto3.swift */ = {isa = PBXFileReference; lastKnownFileType = sourcecode.swift; path = Test_AllTypes_Proto3.swift; sourceTree = "<group>"; };
		__PBXFileRef_Tests/ProtobufTests/Test_Any.swift /* Test_Any.swift */ = {isa = PBXFileReference; lastKnownFileType = sourcecode.swift; path = Test_Any.swift; sourceTree = "<group>"; };
		__PBXFileRef_Tests/ProtobufTests/Test_Api.swift /* Test_Api.swift */ = {isa = PBXFileReference; lastKnownFileType = sourcecode.swift; path = Test_Api.swift; sourceTree = "<group>"; };
		__PBXFileRef_Tests/ProtobufTests/Test_Conformance.swift /* Test_Conformance.swift */ = {isa = PBXFileReference; lastKnownFileType = sourcecode.swift; path = Test_Conformance.swift; sourceTree = "<group>"; };
		__PBXFileRef_Tests/ProtobufTests/Test_Descriptor.swift /* Test_Descriptor.swift */ = {isa = PBXFileReference; lastKnownFileType = sourcecode.swift; path = Test_Descriptor.swift; sourceTree = "<group>"; };
		__PBXFileRef_Tests/ProtobufTests/Test_Duration.swift /* Test_Duration.swift */ = {isa = PBXFileReference; lastKnownFileType = sourcecode.swift; path = Test_Duration.swift; sourceTree = "<group>"; };
		__PBXFileRef_Tests/ProtobufTests/Test_Empty.swift /* Test_Empty.swift */ = {isa = PBXFileReference; lastKnownFileType = sourcecode.swift; path = Test_Empty.swift; sourceTree = "<group>"; };
		__PBXFileRef_Tests/ProtobufTests/Test_Enum.swift /* Test_Enum.swift */ = {isa = PBXFileReference; lastKnownFileType = sourcecode.swift; path = Test_Enum.swift; sourceTree = "<group>"; };
		__PBXFileRef_Tests/ProtobufTests/Test_Extensions.swift /* Test_Extensions.swift */ = {isa = PBXFileReference; lastKnownFileType = sourcecode.swift; path = Test_Extensions.swift; sourceTree = "<group>"; };
		__PBXFileRef_Tests/ProtobufTests/Test_ExtremeDefaultValues.swift /* Test_ExtremeDefaultValues.swift */ = {isa = PBXFileReference; lastKnownFileType = sourcecode.swift; path = Test_ExtremeDefaultValues.swift; sourceTree = "<group>"; };
		__PBXFileRef_Tests/ProtobufTests/Test_FieldMask.swift /* Test_FieldMask.swift */ = {isa = PBXFileReference; lastKnownFileType = sourcecode.swift; path = Test_FieldMask.swift; sourceTree = "<group>"; };
		__PBXFileRef_Tests/ProtobufTests/Test_FieldOrdering.swift /* Test_FieldOrdering.swift */ = {isa = PBXFileReference; lastKnownFileType = sourcecode.swift; path = Test_FieldOrdering.swift; sourceTree = "<group>"; };
		__PBXFileRef_Tests/ProtobufTests/Test_JSON.swift /* Test_JSON.swift */ = {isa = PBXFileReference; lastKnownFileType = sourcecode.swift; path = Test_JSON.swift; sourceTree = "<group>"; };
		__PBXFileRef_Tests/ProtobufTests/Test_JSON_Conformance.swift /* Test_JSON_Conformance.swift */ = {isa = PBXFileReference; lastKnownFileType = sourcecode.swift; path = Test_JSON_Conformance.swift; sourceTree = "<group>"; };
		__PBXFileRef_Tests/ProtobufTests/Test_JSON_Group.swift /* Test_JSON_Group.swift */ = {isa = PBXFileReference; lastKnownFileType = sourcecode.swift; path = Test_JSON_Group.swift; sourceTree = "<group>"; };
		__PBXFileRef_Tests/ProtobufTests/Test_JSON_Scanner.swift /* Test_JSON_Decoder.swift */ = {isa = PBXFileReference; lastKnownFileType = sourcecode.swift; path = Test_JSON_Decoder.swift; sourceTree = "<group>"; };
		__PBXFileRef_Tests/ProtobufTests/Test_Map.swift /* Test_Map.swift */ = {isa = PBXFileReference; lastKnownFileType = sourcecode.swift; path = Test_Map.swift; sourceTree = "<group>"; };
		__PBXFileRef_Tests/ProtobufTests/Test_Map_JSON.swift /* Test_Map_JSON.swift */ = {isa = PBXFileReference; lastKnownFileType = sourcecode.swift; path = Test_Map_JSON.swift; sourceTree = "<group>"; };
		__PBXFileRef_Tests/ProtobufTests/Test_Packed.swift /* Test_Packed.swift */ = {isa = PBXFileReference; lastKnownFileType = sourcecode.swift; path = Test_Packed.swift; sourceTree = "<group>"; };
		__PBXFileRef_Tests/ProtobufTests/Test_ParsingMerge.swift /* Test_ParsingMerge.swift */ = {isa = PBXFileReference; lastKnownFileType = sourcecode.swift; path = Test_ParsingMerge.swift; sourceTree = "<group>"; };
		__PBXFileRef_Tests/ProtobufTests/Test_Performance.swift /* Test_Performance.swift */ = {isa = PBXFileReference; lastKnownFileType = sourcecode.swift; path = Test_Performance.swift; sourceTree = "<group>"; };
		__PBXFileRef_Tests/ProtobufTests/Test_ReallyLargeTagNumber.swift /* Test_ReallyLargeTagNumber.swift */ = {isa = PBXFileReference; lastKnownFileType = sourcecode.swift; path = Test_ReallyLargeTagNumber.swift; sourceTree = "<group>"; };
		__PBXFileRef_Tests/ProtobufTests/Test_RecursiveMap.swift /* Test_RecursiveMap.swift */ = {isa = PBXFileReference; lastKnownFileType = sourcecode.swift; path = Test_RecursiveMap.swift; sourceTree = "<group>"; };
		__PBXFileRef_Tests/ProtobufTests/Test_Required.swift /* Test_Required.swift */ = {isa = PBXFileReference; lastKnownFileType = sourcecode.swift; path = Test_Required.swift; sourceTree = "<group>"; };
		__PBXFileRef_Tests/ProtobufTests/Test_Reserved.swift /* Test_Reserved.swift */ = {isa = PBXFileReference; lastKnownFileType = sourcecode.swift; path = Test_Reserved.swift; sourceTree = "<group>"; };
		__PBXFileRef_Tests/ProtobufTests/Test_Struct.swift /* Test_Struct.swift */ = {isa = PBXFileReference; lastKnownFileType = sourcecode.swift; path = Test_Struct.swift; sourceTree = "<group>"; };
		__PBXFileRef_Tests/ProtobufTests/Test_Timestamp.swift /* Test_Timestamp.swift */ = {isa = PBXFileReference; lastKnownFileType = sourcecode.swift; path = Test_Timestamp.swift; sourceTree = "<group>"; };
		__PBXFileRef_Tests/ProtobufTests/Test_Type.swift /* Test_Type.swift */ = {isa = PBXFileReference; lastKnownFileType = sourcecode.swift; path = Test_Type.swift; sourceTree = "<group>"; };
		__PBXFileRef_Tests/ProtobufTests/Test_Unknown_proto2.swift /* Test_Unknown_proto2.swift */ = {isa = PBXFileReference; lastKnownFileType = sourcecode.swift; path = Test_Unknown_proto2.swift; sourceTree = "<group>"; };
		__PBXFileRef_Tests/ProtobufTests/Test_Unknown_proto3.swift /* Test_Unknown_proto3.swift */ = {isa = PBXFileReference; lastKnownFileType = sourcecode.swift; path = Test_Unknown_proto3.swift; sourceTree = "<group>"; };
		__PBXFileRef_Tests/ProtobufTests/Test_Wrappers.swift /* Test_Wrappers.swift */ = {isa = PBXFileReference; lastKnownFileType = sourcecode.swift; path = Test_Wrappers.swift; sourceTree = "<group>"; };
		__PBXFileRef_Tests/ProtobufTests/any_test.pb.swift /* any_test.pb.swift */ = {isa = PBXFileReference; lastKnownFileType = sourcecode.swift; path = any_test.pb.swift; sourceTree = "<group>"; };
		__PBXFileRef_Tests/ProtobufTests/conformance.pb.swift /* conformance.pb.swift */ = {isa = PBXFileReference; lastKnownFileType = sourcecode.swift; path = conformance.pb.swift; sourceTree = "<group>"; };
		__PBXFileRef_Tests/ProtobufTests/map_unittest.pb.swift /* map_unittest.pb.swift */ = {isa = PBXFileReference; lastKnownFileType = sourcecode.swift; path = map_unittest.pb.swift; sourceTree = "<group>"; };
		__PBXFileRef_Tests/ProtobufTests/map_unittest_proto3.pb.swift /* map_unittest_proto3.pb.swift */ = {isa = PBXFileReference; lastKnownFileType = sourcecode.swift; path = map_unittest_proto3.pb.swift; sourceTree = "<group>"; };
		__PBXFileRef_Tests/ProtobufTests/unittest.pb.swift /* unittest.pb.swift */ = {isa = PBXFileReference; lastKnownFileType = sourcecode.swift; path = unittest.pb.swift; sourceTree = "<group>"; };
		__PBXFileRef_Tests/ProtobufTests/unittest_arena.pb.swift /* unittest_arena.pb.swift */ = {isa = PBXFileReference; lastKnownFileType = sourcecode.swift; path = unittest_arena.pb.swift; sourceTree = "<group>"; };
		__PBXFileRef_Tests/ProtobufTests/unittest_custom_options.pb.swift /* unittest_custom_options.pb.swift */ = {isa = PBXFileReference; lastKnownFileType = sourcecode.swift; path = unittest_custom_options.pb.swift; sourceTree = "<group>"; };
		__PBXFileRef_Tests/ProtobufTests/unittest_drop_unknown_fields.pb.swift /* unittest_drop_unknown_fields.pb.swift */ = {isa = PBXFileReference; lastKnownFileType = sourcecode.swift; path = unittest_drop_unknown_fields.pb.swift; sourceTree = "<group>"; };
		__PBXFileRef_Tests/ProtobufTests/unittest_embed_optimize_for.pb.swift /* unittest_embed_optimize_for.pb.swift */ = {isa = PBXFileReference; lastKnownFileType = sourcecode.swift; path = unittest_embed_optimize_for.pb.swift; sourceTree = "<group>"; };
		__PBXFileRef_Tests/ProtobufTests/unittest_empty.pb.swift /* unittest_empty.pb.swift */ = {isa = PBXFileReference; lastKnownFileType = sourcecode.swift; path = unittest_empty.pb.swift; sourceTree = "<group>"; };
		__PBXFileRef_Tests/ProtobufTests/unittest_import.pb.swift /* unittest_import.pb.swift */ = {isa = PBXFileReference; lastKnownFileType = sourcecode.swift; path = unittest_import.pb.swift; sourceTree = "<group>"; };
		__PBXFileRef_Tests/ProtobufTests/unittest_import_lite.pb.swift /* unittest_import_lite.pb.swift */ = {isa = PBXFileReference; lastKnownFileType = sourcecode.swift; path = unittest_import_lite.pb.swift; sourceTree = "<group>"; };
		__PBXFileRef_Tests/ProtobufTests/unittest_import_proto3.pb.swift /* unittest_import_proto3.pb.swift */ = {isa = PBXFileReference; lastKnownFileType = sourcecode.swift; path = unittest_import_proto3.pb.swift; sourceTree = "<group>"; };
		__PBXFileRef_Tests/ProtobufTests/unittest_import_public.pb.swift /* unittest_import_public.pb.swift */ = {isa = PBXFileReference; lastKnownFileType = sourcecode.swift; path = unittest_import_public.pb.swift; sourceTree = "<group>"; };
		__PBXFileRef_Tests/ProtobufTests/unittest_import_public_lite.pb.swift /* unittest_import_public_lite.pb.swift */ = {isa = PBXFileReference; lastKnownFileType = sourcecode.swift; path = unittest_import_public_lite.pb.swift; sourceTree = "<group>"; };
		__PBXFileRef_Tests/ProtobufTests/unittest_import_public_proto3.pb.swift /* unittest_import_public_proto3.pb.swift */ = {isa = PBXFileReference; lastKnownFileType = sourcecode.swift; path = unittest_import_public_proto3.pb.swift; sourceTree = "<group>"; };
		__PBXFileRef_Tests/ProtobufTests/unittest_lite.pb.swift /* unittest_lite.pb.swift */ = {isa = PBXFileReference; lastKnownFileType = sourcecode.swift; path = unittest_lite.pb.swift; sourceTree = "<group>"; };
		__PBXFileRef_Tests/ProtobufTests/unittest_lite_imports_nonlite.pb.swift /* unittest_lite_imports_nonlite.pb.swift */ = {isa = PBXFileReference; lastKnownFileType = sourcecode.swift; path = unittest_lite_imports_nonlite.pb.swift; sourceTree = "<group>"; };
		__PBXFileRef_Tests/ProtobufTests/unittest_mset.pb.swift /* unittest_mset.pb.swift */ = {isa = PBXFileReference; lastKnownFileType = sourcecode.swift; path = unittest_mset.pb.swift; sourceTree = "<group>"; };
		__PBXFileRef_Tests/ProtobufTests/unittest_mset_wire_format.pb.swift /* unittest_mset_wire_format.pb.swift */ = {isa = PBXFileReference; lastKnownFileType = sourcecode.swift; path = unittest_mset_wire_format.pb.swift; sourceTree = "<group>"; };
		__PBXFileRef_Tests/ProtobufTests/unittest_no_arena.pb.swift /* unittest_no_arena.pb.swift */ = {isa = PBXFileReference; lastKnownFileType = sourcecode.swift; path = unittest_no_arena.pb.swift; sourceTree = "<group>"; };
		__PBXFileRef_Tests/ProtobufTests/unittest_no_arena_import.pb.swift /* unittest_no_arena_import.pb.swift */ = {isa = PBXFileReference; lastKnownFileType = sourcecode.swift; path = unittest_no_arena_import.pb.swift; sourceTree = "<group>"; };
		__PBXFileRef_Tests/ProtobufTests/unittest_no_arena_lite.pb.swift /* unittest_no_arena_lite.pb.swift */ = {isa = PBXFileReference; lastKnownFileType = sourcecode.swift; path = unittest_no_arena_lite.pb.swift; sourceTree = "<group>"; };
		__PBXFileRef_Tests/ProtobufTests/unittest_no_field_presence.pb.swift /* unittest_no_field_presence.pb.swift */ = {isa = PBXFileReference; lastKnownFileType = sourcecode.swift; path = unittest_no_field_presence.pb.swift; sourceTree = "<group>"; };
		__PBXFileRef_Tests/ProtobufTests/unittest_no_generic_services.pb.swift /* unittest_no_generic_services.pb.swift */ = {isa = PBXFileReference; lastKnownFileType = sourcecode.swift; path = unittest_no_generic_services.pb.swift; sourceTree = "<group>"; };
		__PBXFileRef_Tests/ProtobufTests/unittest_optimize_for.pb.swift /* unittest_optimize_for.pb.swift */ = {isa = PBXFileReference; lastKnownFileType = sourcecode.swift; path = unittest_optimize_for.pb.swift; sourceTree = "<group>"; };
		__PBXFileRef_Tests/ProtobufTests/unittest_preserve_unknown_enum.pb.swift /* unittest_preserve_unknown_enum.pb.swift */ = {isa = PBXFileReference; lastKnownFileType = sourcecode.swift; path = unittest_preserve_unknown_enum.pb.swift; sourceTree = "<group>"; };
		__PBXFileRef_Tests/ProtobufTests/unittest_preserve_unknown_enum2.pb.swift /* unittest_preserve_unknown_enum2.pb.swift */ = {isa = PBXFileReference; lastKnownFileType = sourcecode.swift; path = unittest_preserve_unknown_enum2.pb.swift; sourceTree = "<group>"; };
		__PBXFileRef_Tests/ProtobufTests/unittest_proto3.pb.swift /* unittest_proto3.pb.swift */ = {isa = PBXFileReference; lastKnownFileType = sourcecode.swift; path = unittest_proto3.pb.swift; sourceTree = "<group>"; };
		__PBXFileRef_Tests/ProtobufTests/unittest_proto3_arena.pb.swift /* unittest_proto3_arena.pb.swift */ = {isa = PBXFileReference; lastKnownFileType = sourcecode.swift; path = unittest_proto3_arena.pb.swift; sourceTree = "<group>"; };
		__PBXFileRef_Tests/ProtobufTests/unittest_swift_all_required_types.pb.swift /* unittest_swift_all_required_types.pb.swift */ = {isa = PBXFileReference; lastKnownFileType = sourcecode.swift; path = unittest_swift_all_required_types.pb.swift; sourceTree = "<group>"; };
		__PBXFileRef_Tests/ProtobufTests/unittest_swift_cycle.pb.swift /* unittest_swift_cycle.pb.swift */ = {isa = PBXFileReference; lastKnownFileType = sourcecode.swift; path = unittest_swift_cycle.pb.swift; sourceTree = "<group>"; };
		__PBXFileRef_Tests/ProtobufTests/unittest_swift_enum.pb.swift /* unittest_swift_enum.pb.swift */ = {isa = PBXFileReference; lastKnownFileType = sourcecode.swift; path = unittest_swift_enum.pb.swift; sourceTree = "<group>"; };
		__PBXFileRef_Tests/ProtobufTests/unittest_swift_enum_optional_default.pb.swift /* unittest_swift_enum_optional_default.pb.swift */ = {isa = PBXFileReference; lastKnownFileType = sourcecode.swift; path = unittest_swift_enum_optional_default.pb.swift; sourceTree = "<group>"; };
		__PBXFileRef_Tests/ProtobufTests/unittest_swift_extension.pb.swift /* unittest_swift_extension.pb.swift */ = {isa = PBXFileReference; lastKnownFileType = sourcecode.swift; path = unittest_swift_extension.pb.swift; sourceTree = "<group>"; };
		__PBXFileRef_Tests/ProtobufTests/unittest_swift_fieldorder.pb.swift /* unittest_swift_fieldorder.pb.swift */ = {isa = PBXFileReference; lastKnownFileType = sourcecode.swift; path = unittest_swift_fieldorder.pb.swift; sourceTree = "<group>"; };
		__PBXFileRef_Tests/ProtobufTests/unittest_swift_groups.pb.swift /* unittest_swift_groups.pb.swift */ = {isa = PBXFileReference; lastKnownFileType = sourcecode.swift; path = unittest_swift_groups.pb.swift; sourceTree = "<group>"; };
		__PBXFileRef_Tests/ProtobufTests/unittest_swift_naming.pb.swift /* unittest_swift_naming.pb.swift */ = {isa = PBXFileReference; lastKnownFileType = sourcecode.swift; path = unittest_swift_naming.pb.swift; sourceTree = "<group>"; };
		__PBXFileRef_Tests/ProtobufTests/unittest_swift_performance.pb.swift /* unittest_swift_performance.pb.swift */ = {isa = PBXFileReference; lastKnownFileType = sourcecode.swift; path = unittest_swift_performance.pb.swift; sourceTree = "<group>"; };
		__PBXFileRef_Tests/ProtobufTests/unittest_swift_reserved.pb.swift /* unittest_swift_reserved.pb.swift */ = {isa = PBXFileReference; lastKnownFileType = sourcecode.swift; path = unittest_swift_reserved.pb.swift; sourceTree = "<group>"; };
		__PBXFileRef_Tests/ProtobufTests/unittest_swift_runtime_proto2.pb.swift /* unittest_swift_runtime_proto2.pb.swift */ = {isa = PBXFileReference; lastKnownFileType = sourcecode.swift; path = unittest_swift_runtime_proto2.pb.swift; sourceTree = "<group>"; };
		__PBXFileRef_Tests/ProtobufTests/unittest_swift_runtime_proto3.pb.swift /* unittest_swift_runtime_proto3.pb.swift */ = {isa = PBXFileReference; lastKnownFileType = sourcecode.swift; path = unittest_swift_runtime_proto3.pb.swift; sourceTree = "<group>"; };
		__PBXFileRef_Tests/ProtobufTests/unittest_swift_startup.pb.swift /* unittest_swift_startup.pb.swift */ = {isa = PBXFileReference; lastKnownFileType = sourcecode.swift; path = unittest_swift_startup.pb.swift; sourceTree = "<group>"; };
		__PBXFileRef_Tests/ProtobufTests/unittest_well_known_types.pb.swift /* unittest_well_known_types.pb.swift */ = {isa = PBXFileReference; lastKnownFileType = sourcecode.swift; path = unittest_well_known_types.pb.swift; sourceTree = "<group>"; };
		"_____Product_ProtobufTestSuite_iOS" /* SwiftProtobufTestSuite_iOS.xctest */ = {isa = PBXFileReference; explicitFileType = wrapper.cfbundle; includeInIndex = 0; path = SwiftProtobufTestSuite_iOS.xctest; sourceTree = BUILT_PRODUCTS_DIR; };
		"_____Product_ProtobufTestSuite_macOS" /* SwiftProtobufTestSuite_macOS.xctest */ = {isa = PBXFileReference; explicitFileType = wrapper.cfbundle; path = SwiftProtobufTestSuite_macOS.xctest; sourceTree = BUILT_PRODUCTS_DIR; };
		"_____Product_Protobuf_iOS" /* SwiftProtobuf.framework */ = {isa = PBXFileReference; explicitFileType = wrapper.framework; includeInIndex = 0; path = SwiftProtobuf.framework; sourceTree = BUILT_PRODUCTS_DIR; };
		"_____Product_Protobuf_macOS" /* SwiftProtobuf.framework */ = {isa = PBXFileReference; explicitFileType = wrapper.framework; path = SwiftProtobuf.framework; sourceTree = BUILT_PRODUCTS_DIR; };
/* End PBXFileReference section */

/* Begin PBXFrameworksBuildPhase section */
		9C8CDA0F1D7A288E00E207CA /* Frameworks */ = {
			isa = PBXFrameworksBuildPhase;
			buildActionMask = 2147483647;
			files = (
				9C8CDA171D7A288E00E207CA /* SwiftProtobuf.framework in Frameworks */,
			);
			runOnlyForDeploymentPostprocessing = 0;
		};
		F44F939C1DAEA7C500BC5B85 /* Frameworks */ = {
			isa = PBXFrameworksBuildPhase;
			buildActionMask = 2147483647;
			files = (
				F44F93A41DAEA7C500BC5B85 /* SwiftProtobuf.framework in Frameworks */,
			);
			runOnlyForDeploymentPostprocessing = 0;
		};
		"___LinkPhase_ProtobufTestSuite" /* Frameworks */ = {
			isa = PBXFrameworksBuildPhase;
			buildActionMask = 0;
			files = (
				_LinkFileRef_Protobuf_via_ProtobufTestSuite /* SwiftProtobuf.framework in Frameworks */,
			);
			runOnlyForDeploymentPostprocessing = 0;
		};
/* End PBXFrameworksBuildPhase section */

/* Begin PBXGroup section */
		"___RootGroup_" = {
			isa = PBXGroup;
			children = (
				__PBXFileRef_Package.swift /* Package.swift */,
				"_____Sources_" /* Sources */,
				"_______Tests_" /* Tests */,
				"_____Configs_" /* Resources */,
				"____Products_" /* Products */,
			);
			sourceTree = "<group>";
		};
		"____Products_" /* Products */ = {
			isa = PBXGroup;
			children = (
				"_____Product_Protobuf_macOS" /* SwiftProtobuf.framework */,
				"_____Product_ProtobufTestSuite_macOS" /* SwiftProtobufTestSuite_macOS.xctest */,
				"_____Product_Protobuf_iOS" /* SwiftProtobuf.framework */,
				"_____Product_ProtobufTestSuite_iOS" /* SwiftProtobufTestSuite_iOS.xctest */,
				F44F936F1DAEA53900BC5B85 /* SwiftProtobuf.framework */,
				F44F939F1DAEA7C500BC5B85 /* SwiftProtobufTestSuite_tvOS.xctest */,
				F44F93FE1DAEB13F00BC5B85 /* SwiftProtobuf.framework */,
			);
			name = Products;
			sourceTree = "<group>";
		};
		"_____Configs_" /* Resources */ = {
			isa = PBXGroup;
			children = (
				__PBXFileRef_Protobuf_Info.plist /* Protobuf_Info.plist */,
				__PBXFileRef_ProtobufTestSuite_Info.plist /* ProtobufTestSuite_Info.plist */,
			);
			name = Resources;
			sourceTree = "<group>";
		};
		"_____Sources_" /* Sources */ = {
			isa = PBXGroup;
			children = (
				"_______Group_Protobuf" /* SwiftProtobuf */,
			);
			name = Sources;
			sourceTree = "<group>";
		};
		"_______Group_Protobuf" /* SwiftProtobuf */ = {
			isa = PBXGroup;
			children = (
				__PBXFileRef_Sources/Protobuf/api.pb.swift /* api.pb.swift */,
				__PBXFileRef_Sources/Protobuf/ProtobufDebugDescription.swift /* DebugDescriptionVisitor.swift */,
				__PBXFileRef_Sources/Protobuf/duration.pb.swift /* duration.pb.swift */,
				__PBXFileRef_Sources/Protobuf/empty.pb.swift /* empty.pb.swift */,
				__PBXFileRef_Sources/Protobuf/ProtobufEnum.swift /* Enum.swift */,
				__PBXFileRef_Sources/Protobuf/ProtobufError.swift /* Errors.swift */,
				9C75F88E1DDD3108005CCFF2 /* ExtensibleMessage.swift */,
				__PBXFileRef_Sources/Protobuf/ProtobufExtensionFields.swift /* ExtensionFields.swift */,
				9C75F8891DDD30A5005CCFF2 /* ExtensionFieldValueSet.swift */,
				9C75F8841DDD3045005CCFF2 /* ExtensionSet.swift */,
				__PBXFileRef_Sources/Protobuf/field_mask.pb.swift /* field_mask.pb.swift */,
				__PBXFileRef_Sources/Protobuf/ProtobufFieldDecoder.swift /* FieldDecoder.swift */,
				AAF2ED391DEF3FBC007B510F /* FieldNameMap.swift */,
				AA05BF4E1DAEB7E800619042 /* FieldTag.swift */,
				__PBXFileRef_Sources/Protobuf/ProtobufTypes.swift /* FieldTypes.swift */,
				__PBXFileRef_Sources/Protobuf/Google_Protobuf_Any.swift /* Google_Protobuf_Any.swift */,
				__PBXFileRef_Sources/Protobuf/Google_Protobuf_Duration_Extensions.swift /* Google_Protobuf_Duration_Extensions.swift */,
				__PBXFileRef_Sources/Protobuf/Google_Protobuf_FieldMask_Extensions.swift /* Google_Protobuf_FieldMask_Extensions.swift */,
				__PBXFileRef_Sources/Protobuf/Google_Protobuf_Struct.swift /* Google_Protobuf_Struct.swift */,
				__PBXFileRef_Sources/Protobuf/Google_Protobuf_Timestamp_Extensions.swift /* Google_Protobuf_Timestamp_Extensions.swift */,
				AAEA52711DA80DD4003F318F /* Google_Protobuf_Wrappers+Extensions.swift */,
				__PBXFileRef_Sources/Protobuf/ProtobufHash.swift /* HashVisitor.swift */,
				9C75F89D1DDD3FA3005CCFF2 /* JSONDecoder.swift */,
				__PBXFileRef_Sources/Protobuf/ProtobufJSONEncoding.swift /* JSONEncoder.swift */,
				AA86F6F91E0A0F0B006CC38A /* JSONEncodingVisitor.swift */,
				AAF2EDFE1DFB1450007B510F /* JSONIntegerConverting.swift */,
				9C75F8981DDD3F1E005CCFF2 /* JSONToken.swift */,
				__PBXFileRef_Sources/Protobuf/ProtobufJSONTypes.swift /* JSONTypeAdditions.swift */,
				9C75F8A21DDD44A1005CCFF2 /* Map.swift */,
				__PBXFileRef_Sources/Protobuf/ProtobufMessage.swift /* Message.swift */,
				__PBXFileRef_Sources/Protobuf/ProtobufExtensions.swift /* MessageExtension.swift */,
				__PBXFileRef_Sources/Protobuf/ProtobufOneof.swift /* OneofEnum.swift */,
				__PBXFileRef_Sources/Protobuf/ProtobufBinaryDecoding.swift /* ProtobufDecoder.swift */,
				__PBXFileRef_Sources/Protobuf/ProtobufBinaryEncoding.swift /* ProtobufEncoder.swift */,
				AA28A4AB1DA454DA00C866D9 /* ProtobufEncodingSizeVisitor.swift */,
				9C75F8931DDD3D20005CCFF2 /* ProtobufEncodingVisitor.swift */,
				__PBXFileRef_Sources/Protobuf/ProtobufBinaryTypes.swift /* ProtobufTypeAdditions.swift */,
				AAF2ED3E1DEF4D94007B510F /* ProtoNameProviding.swift */,
				AAF2ED431DEF6C48007B510F /* ProtoNameResolvers.swift */,
				__PBXFileRef_Sources/Protobuf/source_context.pb.swift /* source_context.pb.swift */,
				BCCA0E661DB1210E00957D74 /* TextDecoder.swift */,
				BCCA0E671DB1210E00957D74 /* TextEncoder.swift */,
				9CEB0D671DF5E934002D80F0 /* TextEncodingVisitor.swift */,
				9CEB0D6B1DF5F921002D80F0 /* TextScanner.swift */,
				9CEB0D691DF5E99E002D80F0 /* TextToken.swift */,
				BCCA0E681DB1210E00957D74 /* TextTypeAdditions.swift */,
				__PBXFileRef_Sources/Protobuf/timestamp.pb.swift /* timestamp.pb.swift */,
				__PBXFileRef_Sources/Protobuf/type.pb.swift /* type.pb.swift */,
				__PBXFileRef_Sources/Protobuf/ProtobufUnknown.swift /* UnknownStorage.swift */,
				AA28A4A81DA40B0900C866D9 /* Varint.swift */,
				9C75F87F1DDBE0DE005CCFF2 /* Visitor.swift */,
				AA05BF491DAEB7E400619042 /* WireFormat.swift */,
				AAEA52731DA80DEA003F318F /* wrappers.pb.swift */,
				AA28A4A51DA30E5900C866D9 /* ZigZag.swift */,
			);
			name = SwiftProtobuf;
			path = Sources/SwiftProtobuf;
			sourceTree = "<group>";
		};
		"_______Group_ProtobufTestSuite" /* SwiftProtobufTests */ = {
			isa = PBXGroup;
			children = (
				__PBXFileRef_Tests/ProtobufTests/any_test.pb.swift /* any_test.pb.swift */,
				__PBXFileRef_Tests/ProtobufTests/conformance.pb.swift /* conformance.pb.swift */,
				9C2F23781D778003008524F2 /* descriptor.pb.swift */,
				__PBXFileRef_Tests/ProtobufTests/map_unittest_proto3.pb.swift /* map_unittest_proto3.pb.swift */,
				__PBXFileRef_Tests/ProtobufTests/map_unittest.pb.swift /* map_unittest.pb.swift */,
				AAEA521F1DA5BB81003F318F /* ProtobufMessage+UInt8ArrayHelpers.swift */,
				__PBXFileRef_Tests/ProtobufTests/Test_AllTypes_Proto3.swift /* Test_AllTypes_Proto3.swift */,
				__PBXFileRef_Tests/ProtobufTests/Test_AllTypes.swift /* Test_AllTypes.swift */,
				__PBXFileRef_Tests/ProtobufTests/Test_Any.swift /* Test_Any.swift */,
				__PBXFileRef_Tests/ProtobufTests/Test_Api.swift /* Test_Api.swift */,
				F44F94341DBF9AEA00BC5B85 /* Test_BasicFields_Access_Proto2.swift */,
				F44F94381DBFBB6800BC5B85 /* Test_BasicFields_Access_Proto3.swift */,
				__PBXFileRef_Tests/ProtobufTests/Test_Conformance.swift /* Test_Conformance.swift */,
				__PBXFileRef_Tests/ProtobufTests/Test_Descriptor.swift /* Test_Descriptor.swift */,
				__PBXFileRef_Tests/ProtobufTests/Test_Duration.swift /* Test_Duration.swift */,
				__PBXFileRef_Tests/ProtobufTests/Test_Empty.swift /* Test_Empty.swift */,
				AA6CF6F01DB6D1F8007DF26B /* Test_Enum_Proto2.swift */,
				__PBXFileRef_Tests/ProtobufTests/Test_Enum.swift /* Test_Enum.swift */,
				__PBXFileRef_Tests/ProtobufTests/Test_Extensions.swift /* Test_Extensions.swift */,
				__PBXFileRef_Tests/ProtobufTests/Test_ExtremeDefaultValues.swift /* Test_ExtremeDefaultValues.swift */,
				__PBXFileRef_Tests/ProtobufTests/Test_FieldMask.swift /* Test_FieldMask.swift */,
				__PBXFileRef_Tests/ProtobufTests/Test_FieldOrdering.swift /* Test_FieldOrdering.swift */,
				__PBXFileRef_Tests/ProtobufTests/Test_JSON_Conformance.swift /* Test_JSON_Conformance.swift */,
				__PBXFileRef_Tests/ProtobufTests/Test_JSON_Scanner.swift /* Test_JSON_Decoder.swift */,
				__PBXFileRef_Tests/ProtobufTests/Test_JSON_Group.swift /* Test_JSON_Group.swift */,
				__PBXFileRef_Tests/ProtobufTests/Test_JSON.swift /* Test_JSON.swift */,
				__PBXFileRef_Tests/ProtobufTests/Test_Map_JSON.swift /* Test_Map_JSON.swift */,
				__PBXFileRef_Tests/ProtobufTests/Test_Map.swift /* Test_Map.swift */,
				F44F94461DBFF17B00BC5B85 /* Test_MapFields_Access_Proto2.swift */,
				F44F944B1DBFF8D000BC5B85 /* Test_MapFields_Access_Proto3.swift */,
				F44F943D1DBFC2CF00BC5B85 /* Test_OneofFields_Access_Proto2.swift */,
				F44F94411DBFE0BA00BC5B85 /* Test_OneofFields_Access_Proto3.swift */,
				__PBXFileRef_Tests/ProtobufTests/Test_Packed.swift /* Test_Packed.swift */,
				__PBXFileRef_Tests/ProtobufTests/Test_ParsingMerge.swift /* Test_ParsingMerge.swift */,
				__PBXFileRef_Tests/ProtobufTests/Test_Performance.swift /* Test_Performance.swift */,
				__PBXFileRef_Tests/ProtobufTests/Test_ReallyLargeTagNumber.swift /* Test_ReallyLargeTagNumber.swift */,
				__PBXFileRef_Tests/ProtobufTests/Test_RecursiveMap.swift /* Test_RecursiveMap.swift */,
				__PBXFileRef_Tests/ProtobufTests/Test_Required.swift /* Test_Required.swift */,
				__PBXFileRef_Tests/ProtobufTests/Test_Reserved.swift /* Test_Reserved.swift */,
				__PBXFileRef_Tests/ProtobufTests/Test_Struct.swift /* Test_Struct.swift */,
				9C60CBE71DF8AC3F00F7B14E /* Test_Text_Map_proto3.swift */,
				9C60CBEB1DF9DEEA00F7B14E /* Test_Text_proto2.swift */,
				9C5890A51DFF5EC8001CFC34 /* Test_Text_proto2_extensions.swift */,
				BCCA0E751DB123F800957D74 /* Test_Text_proto3.swift */,
				9CCD5F921E008203002D1940 /* Test_Text_WKT_proto3.swift */,
				__PBXFileRef_Tests/ProtobufTests/Test_Timestamp.swift /* Test_Timestamp.swift */,
				__PBXFileRef_Tests/ProtobufTests/Test_Type.swift /* Test_Type.swift */,
				__PBXFileRef_Tests/ProtobufTests/Test_Unknown_proto2.swift /* Test_Unknown_proto2.swift */,
				__PBXFileRef_Tests/ProtobufTests/Test_Unknown_proto3.swift /* Test_Unknown_proto3.swift */,
				__PBXFileRef_Tests/ProtobufTests/Test_Wrappers.swift /* Test_Wrappers.swift */,
				__PBXFileRef_Tests/ProtobufTests/TestHelpers.swift /* TestHelpers.swift */,
				__PBXFileRef_Tests/ProtobufTests/unittest_arena.pb.swift /* unittest_arena.pb.swift */,
				__PBXFileRef_Tests/ProtobufTests/unittest_custom_options.pb.swift /* unittest_custom_options.pb.swift */,
				__PBXFileRef_Tests/ProtobufTests/unittest_drop_unknown_fields.pb.swift /* unittest_drop_unknown_fields.pb.swift */,
				__PBXFileRef_Tests/ProtobufTests/unittest_embed_optimize_for.pb.swift /* unittest_embed_optimize_for.pb.swift */,
				__PBXFileRef_Tests/ProtobufTests/unittest_empty.pb.swift /* unittest_empty.pb.swift */,
				__PBXFileRef_Tests/ProtobufTests/unittest_import_lite.pb.swift /* unittest_import_lite.pb.swift */,
				__PBXFileRef_Tests/ProtobufTests/unittest_import_proto3.pb.swift /* unittest_import_proto3.pb.swift */,
				__PBXFileRef_Tests/ProtobufTests/unittest_import_public_lite.pb.swift /* unittest_import_public_lite.pb.swift */,
				__PBXFileRef_Tests/ProtobufTests/unittest_import_public_proto3.pb.swift /* unittest_import_public_proto3.pb.swift */,
				__PBXFileRef_Tests/ProtobufTests/unittest_import_public.pb.swift /* unittest_import_public.pb.swift */,
				__PBXFileRef_Tests/ProtobufTests/unittest_import.pb.swift /* unittest_import.pb.swift */,
				__PBXFileRef_Tests/ProtobufTests/unittest_lite_imports_nonlite.pb.swift /* unittest_lite_imports_nonlite.pb.swift */,
				__PBXFileRef_Tests/ProtobufTests/unittest_lite.pb.swift /* unittest_lite.pb.swift */,
				__PBXFileRef_Tests/ProtobufTests/unittest_mset_wire_format.pb.swift /* unittest_mset_wire_format.pb.swift */,
				__PBXFileRef_Tests/ProtobufTests/unittest_mset.pb.swift /* unittest_mset.pb.swift */,
				__PBXFileRef_Tests/ProtobufTests/unittest_no_arena_import.pb.swift /* unittest_no_arena_import.pb.swift */,
				__PBXFileRef_Tests/ProtobufTests/unittest_no_arena_lite.pb.swift /* unittest_no_arena_lite.pb.swift */,
				__PBXFileRef_Tests/ProtobufTests/unittest_no_arena.pb.swift /* unittest_no_arena.pb.swift */,
				__PBXFileRef_Tests/ProtobufTests/unittest_no_field_presence.pb.swift /* unittest_no_field_presence.pb.swift */,
				__PBXFileRef_Tests/ProtobufTests/unittest_no_generic_services.pb.swift /* unittest_no_generic_services.pb.swift */,
				__PBXFileRef_Tests/ProtobufTests/unittest_optimize_for.pb.swift /* unittest_optimize_for.pb.swift */,
				__PBXFileRef_Tests/ProtobufTests/unittest_preserve_unknown_enum.pb.swift /* unittest_preserve_unknown_enum.pb.swift */,
				__PBXFileRef_Tests/ProtobufTests/unittest_preserve_unknown_enum2.pb.swift /* unittest_preserve_unknown_enum2.pb.swift */,
				__PBXFileRef_Tests/ProtobufTests/unittest_proto3_arena.pb.swift /* unittest_proto3_arena.pb.swift */,
				__PBXFileRef_Tests/ProtobufTests/unittest_proto3.pb.swift /* unittest_proto3.pb.swift */,
				__PBXFileRef_Tests/ProtobufTests/unittest_swift_all_required_types.pb.swift /* unittest_swift_all_required_types.pb.swift */,
				__PBXFileRef_Tests/ProtobufTests/unittest_swift_cycle.pb.swift /* unittest_swift_cycle.pb.swift */,
				__PBXFileRef_Tests/ProtobufTests/unittest_swift_enum_optional_default.pb.swift /* unittest_swift_enum_optional_default.pb.swift */,
				__PBXFileRef_Tests/ProtobufTests/unittest_swift_enum.pb.swift /* unittest_swift_enum.pb.swift */,
				__PBXFileRef_Tests/ProtobufTests/unittest_swift_extension.pb.swift /* unittest_swift_extension.pb.swift */,
				F4D315431DEC8110005D4A80 /* unittest_swift_extension2.pb.swift */,
				F4D315441DEC8110005D4A80 /* unittest_swift_extension3.pb.swift */,
				F4D315521DECA0E5005D4A80 /* unittest_swift_extension4.pb.swift */,
				__PBXFileRef_Tests/ProtobufTests/unittest_swift_fieldorder.pb.swift /* unittest_swift_fieldorder.pb.swift */,
				__PBXFileRef_Tests/ProtobufTests/unittest_swift_groups.pb.swift /* unittest_swift_groups.pb.swift */,
				__PBXFileRef_Tests/ProtobufTests/unittest_swift_naming.pb.swift /* unittest_swift_naming.pb.swift */,
				__PBXFileRef_Tests/ProtobufTests/unittest_swift_performance.pb.swift /* unittest_swift_performance.pb.swift */,
				__PBXFileRef_Tests/ProtobufTests/unittest_swift_reserved.pb.swift /* unittest_swift_reserved.pb.swift */,
				__PBXFileRef_Tests/ProtobufTests/unittest_swift_runtime_proto2.pb.swift /* unittest_swift_runtime_proto2.pb.swift */,
				__PBXFileRef_Tests/ProtobufTests/unittest_swift_runtime_proto3.pb.swift /* unittest_swift_runtime_proto3.pb.swift */,
				__PBXFileRef_Tests/ProtobufTests/unittest_swift_startup.pb.swift /* unittest_swift_startup.pb.swift */,
				__PBXFileRef_Tests/ProtobufTests/unittest_well_known_types.pb.swift /* unittest_well_known_types.pb.swift */,
				__PBXFileRef_Tests/ProtobufTests/unittest.pb.swift /* unittest.pb.swift */,
			);
			name = SwiftProtobufTests;
			path = Tests/SwiftProtobufTests;
			sourceTree = "<group>";
		};
		"_______Tests_" /* Tests */ = {
			isa = PBXGroup;
			children = (
				"_______Group_ProtobufTestSuite" /* SwiftProtobufTests */,
			);
			name = Tests;
			sourceTree = "<group>";
		};
/* End PBXGroup section */

/* Begin PBXNativeTarget section */
		9C8CDA111D7A288E00E207CA /* SwiftProtobufTestSuite_iOS */ = {
			isa = PBXNativeTarget;
			buildConfigurationList = 9C8CDA1A1D7A288E00E207CA /* Build configuration list for PBXNativeTarget "SwiftProtobufTestSuite_iOS" */;
			buildPhases = (
				9C8CDA0E1D7A288E00E207CA /* Sources */,
				9C8CDA0F1D7A288E00E207CA /* Frameworks */,
			);
			buildRules = (
			);
			dependencies = (
				9C8CDA191D7A288E00E207CA /* PBXTargetDependency */,
			);
			name = SwiftProtobufTestSuite_iOS;
			productName = ProtobufTestSuite_iOS;
			productReference = "_____Product_ProtobufTestSuite_iOS" /* SwiftProtobufTestSuite_iOS.xctest */;
			productType = "com.apple.product-type.bundle.unit-test";
		};
		BD12FD351D767BA0001815C7 /* SwiftProtobuf_iOS */ = {
			isa = PBXNativeTarget;
			buildConfigurationList = BD12FD3D1D767BA1001815C7 /* Build configuration list for PBXNativeTarget "SwiftProtobuf_iOS" */;
			buildPhases = (
				BD12FD311D767BA0001815C7 /* Sources */,
			);
			buildRules = (
			);
			dependencies = (
			);
			name = SwiftProtobuf_iOS;
			productName = Protobuf_iOS;
			productReference = "_____Product_Protobuf_iOS" /* SwiftProtobuf.framework */;
			productType = "com.apple.product-type.framework";
		};
		F44F936E1DAEA53900BC5B85 /* SwiftProtobuf_tvOS */ = {
			isa = PBXNativeTarget;
			buildConfigurationList = F44F93761DAEA53900BC5B85 /* Build configuration list for PBXNativeTarget "SwiftProtobuf_tvOS" */;
			buildPhases = (
				F44F936A1DAEA53900BC5B85 /* Sources */,
			);
			buildRules = (
			);
			dependencies = (
			);
			name = SwiftProtobuf_tvOS;
			productName = SwiftProtobuf_tvOS;
			productReference = F44F936F1DAEA53900BC5B85 /* SwiftProtobuf.framework */;
			productType = "com.apple.product-type.framework";
		};
		F44F939E1DAEA7C500BC5B85 /* SwiftProtobufTestSuite_tvOS */ = {
			isa = PBXNativeTarget;
			buildConfigurationList = F44F93A71DAEA7C500BC5B85 /* Build configuration list for PBXNativeTarget "SwiftProtobufTestSuite_tvOS" */;
			buildPhases = (
				F44F939B1DAEA7C500BC5B85 /* Sources */,
				F44F939C1DAEA7C500BC5B85 /* Frameworks */,
			);
			buildRules = (
			);
			dependencies = (
				F44F93A61DAEA7C500BC5B85 /* PBXTargetDependency */,
			);
			name = SwiftProtobufTestSuite_tvOS;
			productName = SwiftProtobufTestSuite_tvOS;
			productReference = F44F939F1DAEA7C500BC5B85 /* SwiftProtobufTestSuite_tvOS.xctest */;
			productType = "com.apple.product-type.bundle.unit-test";
		};
		F44F93FD1DAEB13F00BC5B85 /* SwiftProtobuf_watchOS */ = {
			isa = PBXNativeTarget;
			buildConfigurationList = F44F94051DAEB13F00BC5B85 /* Build configuration list for PBXNativeTarget "SwiftProtobuf_watchOS" */;
			buildPhases = (
				F44F93F91DAEB13F00BC5B85 /* Sources */,
			);
			buildRules = (
			);
			dependencies = (
			);
			name = SwiftProtobuf_watchOS;
			productName = SwiftProtobuf_watchOS;
			productReference = F44F93FE1DAEB13F00BC5B85 /* SwiftProtobuf.framework */;
			productType = "com.apple.product-type.framework";
		};
		"______Target_Protobuf" /* SwiftProtobuf_macOS */ = {
			isa = PBXNativeTarget;
			buildConfigurationList = "_______Confs_Protobuf" /* Build configuration list for PBXNativeTarget "SwiftProtobuf_macOS" */;
			buildPhases = (
				CompilePhase_Protobuf /* Sources */,
			);
			buildRules = (
			);
			dependencies = (
			);
			name = SwiftProtobuf_macOS;
			productName = Protobuf;
			productReference = "_____Product_Protobuf_macOS" /* SwiftProtobuf.framework */;
			productType = "com.apple.product-type.framework";
		};
		"______Target_ProtobufTestSuite" /* SwiftProtobufTestSuite_macOS */ = {
			isa = PBXNativeTarget;
			buildConfigurationList = "_______Confs_ProtobufTestSuite" /* Build configuration list for PBXNativeTarget "SwiftProtobufTestSuite_macOS" */;
			buildPhases = (
				CompilePhase_ProtobufTestSuite /* Sources */,
				"___LinkPhase_ProtobufTestSuite" /* Frameworks */,
			);
			buildRules = (
			);
			dependencies = (
				__Dependency_Protobuf /* PBXTargetDependency */,
			);
			name = SwiftProtobufTestSuite_macOS;
			productName = ProtobufTestSuite;
			productReference = "_____Product_ProtobufTestSuite_macOS" /* SwiftProtobufTestSuite_macOS.xctest */;
			productType = "com.apple.product-type.bundle.unit-test";
		};
/* End PBXNativeTarget section */

/* Begin PBXProject section */
		__RootObject_ /* Project object */ = {
			isa = PBXProject;
			attributes = {
				LastSwiftUpdateCheck = 0800;
				LastUpgradeCheck = 9999;
				TargetAttributes = {
					9C8CDA111D7A288E00E207CA = {
						CreatedOnToolsVersion = 8.0;
						ProvisioningStyle = Automatic;
					};
					BD12FD351D767BA0001815C7 = {
						CreatedOnToolsVersion = 8.0;
						ProvisioningStyle = Manual;
					};
					F44F936E1DAEA53900BC5B85 = {
						CreatedOnToolsVersion = 8.0;
						ProvisioningStyle = Manual;
					};
					F44F939E1DAEA7C500BC5B85 = {
						CreatedOnToolsVersion = 8.0;
						ProvisioningStyle = Automatic;
					};
					F44F93FD1DAEB13F00BC5B85 = {
						CreatedOnToolsVersion = 8.0;
						ProvisioningStyle = Manual;
					};
				};
			};
			buildConfigurationList = "___RootConfs_" /* Build configuration list for PBXProject "SwiftProtobuf" */;
			compatibilityVersion = "Xcode 3.2";
			developmentRegion = English;
			hasScannedForEncodings = 0;
			knownRegions = (
				en,
			);
			mainGroup = "___RootGroup_";
			productRefGroup = "____Products_" /* Products */;
			projectDirPath = "";
			projectRoot = "";
			targets = (
				"______Target_Protobuf" /* SwiftProtobuf_macOS */,
				"______Target_ProtobufTestSuite" /* SwiftProtobufTestSuite_macOS */,
				BD12FD351D767BA0001815C7 /* SwiftProtobuf_iOS */,
				9C8CDA111D7A288E00E207CA /* SwiftProtobufTestSuite_iOS */,
				F44F936E1DAEA53900BC5B85 /* SwiftProtobuf_tvOS */,
				F44F939E1DAEA7C500BC5B85 /* SwiftProtobufTestSuite_tvOS */,
				F44F93FD1DAEB13F00BC5B85 /* SwiftProtobuf_watchOS */,
			);
		};
/* End PBXProject section */

/* Begin PBXSourcesBuildPhase section */
		9C8CDA0E1D7A288E00E207CA /* Sources */ = {
			isa = PBXSourcesBuildPhase;
			buildActionMask = 2147483647;
			files = (
				9C8CDA1D1D7A28F600E207CA /* any_test.pb.swift in Sources */,
				9C8CDA1E1D7A28F600E207CA /* conformance.pb.swift in Sources */,
				9C8CDA1F1D7A28F600E207CA /* descriptor.pb.swift in Sources */,
				9C8CDA211D7A28F600E207CA /* map_unittest.pb.swift in Sources */,
				9C8CDA221D7A28F600E207CA /* map_unittest_proto3.pb.swift in Sources */,
				AAEA52211DA5BB81003F318F /* ProtobufMessage+UInt8ArrayHelpers.swift in Sources */,
				9C8CDA201D7A28F600E207CA /* TestHelpers.swift in Sources */,
				9C8CDA231D7A28F600E207CA /* Test_AllTypes.swift in Sources */,
				9CCD5F941E008203002D1940 /* Test_Text_WKT_proto3.swift in Sources */,
				9C8CDA241D7A28F600E207CA /* Test_AllTypes_Proto3.swift in Sources */,
				9C8CDA251D7A28F600E207CA /* Test_Any.swift in Sources */,
				9C8CDA261D7A28F600E207CA /* Test_Api.swift in Sources */,
				F44F94361DBF9AEA00BC5B85 /* Test_BasicFields_Access_Proto2.swift in Sources */,
				F44F943B1DBFBB7500BC5B85 /* Test_BasicFields_Access_Proto3.swift in Sources */,
				9C8CDA271D7A28F600E207CA /* Test_Conformance.swift in Sources */,
				9C8CDA281D7A28F600E207CA /* Test_Descriptor.swift in Sources */,
				9C8CDA291D7A28F600E207CA /* Test_Duration.swift in Sources */,
				9C8CDA2A1D7A28F600E207CA /* Test_Empty.swift in Sources */,
				AA6CF6F61DB6D228007DF26B /* Test_Enum_Proto2.swift in Sources */,
				9C8CDA2B1D7A28F600E207CA /* Test_Enum.swift in Sources */,
				9C8CDA2C1D7A28F600E207CA /* Test_Extensions.swift in Sources */,
				9C8CDA2D1D7A28F600E207CA /* Test_ExtremeDefaultValues.swift in Sources */,
				9C8CDA2E1D7A28F600E207CA /* Test_FieldMask.swift in Sources */,
				9C8CDA2F1D7A28F600E207CA /* Test_FieldOrdering.swift in Sources */,
				9C8CDA301D7A28F600E207CA /* Test_JSON.swift in Sources */,
				9C8CDA311D7A28F600E207CA /* Test_JSON_Conformance.swift in Sources */,
				9C8CDA321D7A28F600E207CA /* Test_JSON_Group.swift in Sources */,
				9C8CDA331D7A28F600E207CA /* Test_JSON_Decoder.swift in Sources */,
				9C8CDA341D7A28F600E207CA /* Test_Map.swift in Sources */,
				F44F94491DBFF18000BC5B85 /* Test_MapFields_Access_Proto2.swift in Sources */,
				F44F944E1DBFF8DC00BC5B85 /* Test_MapFields_Access_Proto3.swift in Sources */,
				9C8CDA351D7A28F600E207CA /* Test_Map_JSON.swift in Sources */,
				F44F943F1DBFC2CF00BC5B85 /* Test_OneofFields_Access_Proto2.swift in Sources */,
				F44F94441DBFE0BF00BC5B85 /* Test_OneofFields_Access_Proto3.swift in Sources */,
				9C8CDA361D7A28F600E207CA /* Test_Packed.swift in Sources */,
				9C8CDA371D7A28F600E207CA /* Test_ParsingMerge.swift in Sources */,
				9C60CBED1DF9DEEA00F7B14E /* Test_Text_proto2.swift in Sources */,
				9C8CDA381D7A28F600E207CA /* Test_Performance.swift in Sources */,
				9C8CDA391D7A28F600E207CA /* Test_ReallyLargeTagNumber.swift in Sources */,
				9C8CDA3A1D7A28F600E207CA /* Test_RecursiveMap.swift in Sources */,
				9C60CBE91DF8AC3F00F7B14E /* Test_Text_Map_proto3.swift in Sources */,
				9C8CDA3B1D7A28F600E207CA /* Test_Required.swift in Sources */,
				9C8CDA3C1D7A28F600E207CA /* Test_Reserved.swift in Sources */,
				9C8CDA3D1D7A28F600E207CA /* Test_Struct.swift in Sources */,
				9C8CDA3E1D7A28F600E207CA /* Test_Timestamp.swift in Sources */,
				9C8CDA3F1D7A28F600E207CA /* Test_Type.swift in Sources */,
				9C8CDA401D7A28F600E207CA /* Test_Unknown_proto2.swift in Sources */,
				9C8CDA411D7A28F600E207CA /* Test_Unknown_proto3.swift in Sources */,
				9C8CDA421D7A28F600E207CA /* Test_Wrappers.swift in Sources */,
				9C8CDA431D7A28F600E207CA /* unittest.pb.swift in Sources */,
				9C8CDA441D7A28F600E207CA /* unittest_arena.pb.swift in Sources */,
				9C8CDA451D7A28F600E207CA /* unittest_custom_options.pb.swift in Sources */,
				9C8CDA461D7A28F600E207CA /* unittest_drop_unknown_fields.pb.swift in Sources */,
				9C8CDA471D7A28F600E207CA /* unittest_embed_optimize_for.pb.swift in Sources */,
				9C8CDA481D7A28F600E207CA /* unittest_empty.pb.swift in Sources */,
				9C8CDA491D7A28F600E207CA /* unittest_import.pb.swift in Sources */,
				9C8CDA4A1D7A28F600E207CA /* unittest_import_lite.pb.swift in Sources */,
				9C8CDA4B1D7A28F600E207CA /* unittest_import_proto3.pb.swift in Sources */,
				9C8CDA4C1D7A28F600E207CA /* unittest_import_public.pb.swift in Sources */,
				9C8CDA4D1D7A28F600E207CA /* unittest_import_public_lite.pb.swift in Sources */,
				9C8CDA4E1D7A28F600E207CA /* unittest_import_public_proto3.pb.swift in Sources */,
				9C8CDA4F1D7A28F600E207CA /* unittest_lite.pb.swift in Sources */,
				9C8CDA501D7A28F600E207CA /* unittest_lite_imports_nonlite.pb.swift in Sources */,
				9C8CDA511D7A28F600E207CA /* unittest_mset.pb.swift in Sources */,
				F4D3154A1DEC811B005D4A80 /* unittest_swift_extension3.pb.swift in Sources */,
				9C8CDA641D7A28F600E207CA /* unittest_swift_naming.pb.swift in Sources */,
				9C8CDA521D7A28F600E207CA /* unittest_mset_wire_format.pb.swift in Sources */,
				9C8CDA531D7A28F600E207CA /* unittest_no_arena.pb.swift in Sources */,
				9C8CDA541D7A28F600E207CA /* unittest_no_arena_import.pb.swift in Sources */,
				9C8CDA551D7A28F600E207CA /* unittest_no_arena_lite.pb.swift in Sources */,
				9C8CDA561D7A28F600E207CA /* unittest_no_field_presence.pb.swift in Sources */,
				9C8CDA571D7A28F600E207CA /* unittest_no_generic_services.pb.swift in Sources */,
				9C8CDA581D7A28F600E207CA /* unittest_optimize_for.pb.swift in Sources */,
				9C8CDA591D7A28F600E207CA /* unittest_preserve_unknown_enum.pb.swift in Sources */,
				9C8CDA5A1D7A28F600E207CA /* unittest_preserve_unknown_enum2.pb.swift in Sources */,
				9C8CDA5C1D7A28F600E207CA /* unittest_proto3_arena.pb.swift in Sources */,
				9C8CDA5B1D7A28F600E207CA /* unittest_proto3.pb.swift in Sources */,
				9C8CDA5D1D7A28F600E207CA /* unittest_swift_all_required_types.pb.swift in Sources */,
				9C8CDA5E1D7A28F600E207CA /* unittest_swift_cycle.pb.swift in Sources */,
				9C8CDA611D7A28F600E207CA /* unittest_swift_extension.pb.swift in Sources */,
				F4D315491DEC811B005D4A80 /* unittest_swift_extension2.pb.swift in Sources */,
				F4D315551DECA0EA005D4A80 /* unittest_swift_extension4.pb.swift in Sources */,
				9C8CDA5F1D7A28F600E207CA /* unittest_swift_enum.pb.swift in Sources */,
				9C8CDA601D7A28F600E207CA /* unittest_swift_enum_optional_default.pb.swift in Sources */,
				9C8CDA621D7A28F600E207CA /* unittest_swift_fieldorder.pb.swift in Sources */,
				9C8CDA631D7A28F600E207CA /* unittest_swift_groups.pb.swift in Sources */,
				9C8CDA651D7A28F600E207CA /* unittest_swift_performance.pb.swift in Sources */,
				9C8CDA661D7A28F600E207CA /* unittest_swift_reserved.pb.swift in Sources */,
				9C8CDA671D7A28F600E207CA /* unittest_swift_runtime_proto2.pb.swift in Sources */,
				9C8CDA681D7A28F600E207CA /* unittest_swift_runtime_proto3.pb.swift in Sources */,
				9C8CDA691D7A28F600E207CA /* unittest_swift_startup.pb.swift in Sources */,
				9C8CDA6A1D7A28F600E207CA /* unittest_well_known_types.pb.swift in Sources */,
			);
			runOnlyForDeploymentPostprocessing = 0;
		};
		BD12FD311D767BA0001815C7 /* Sources */ = {
			isa = PBXSourcesBuildPhase;
			buildActionMask = 2147483647;
			files = (
				9C75F89A1DDD3F1E005CCFF2 /* JSONToken.swift in Sources */,
				9C2F237B1D7780D1008524F2 /* api.pb.swift in Sources */,
				9C2F237C1D7780D1008524F2 /* duration.pb.swift in Sources */,
				9C2F237D1D7780D1008524F2 /* empty.pb.swift in Sources */,
				9C75F89F1DDD3FA3005CCFF2 /* JSONDecoder.swift in Sources */,
				9C2F237E1D7780D1008524F2 /* field_mask.pb.swift in Sources */,
				9C2F237F1D7780D1008524F2 /* Google_Protobuf_Any.swift in Sources */,
				9C2F23801D7780D1008524F2 /* Google_Protobuf_Duration_Extensions.swift in Sources */,
				9C2F23811D7780D1008524F2 /* Google_Protobuf_FieldMask_Extensions.swift in Sources */,
				AAF2EE001DFB1450007B510F /* JSONIntegerConverting.swift in Sources */,
				AA28A4AD1DA454DA00C866D9 /* ProtobufEncodingSizeVisitor.swift in Sources */,
				9C2F23821D7780D1008524F2 /* Google_Protobuf_Struct.swift in Sources */,
				9C2F23831D7780D1008524F2 /* Google_Protobuf_Timestamp_Extensions.swift in Sources */,
				9C2F23851D7780D1008524F2 /* ProtobufDecoder.swift in Sources */,
				9C2F23861D7780D1008524F2 /* ProtobufEncoder.swift in Sources */,
				9C2F23871D7780D1008524F2 /* ProtobufTypeAdditions.swift in Sources */,
				9C2F23881D7780D1008524F2 /* DebugDescriptionVisitor.swift in Sources */,
				9C2F23891D7780D1008524F2 /* Enum.swift in Sources */,
				9C2F238A1D7780D1008524F2 /* Errors.swift in Sources */,
				9C2F238B1D7780D1008524F2 /* ExtensionFields.swift in Sources */,
				9C75F88B1DDD30A5005CCFF2 /* ExtensionFieldValueSet.swift in Sources */,
				AA86F6FB1E0A0F0B006CC38A /* JSONEncodingVisitor.swift in Sources */,
				9C2F238C1D7780D1008524F2 /* MessageExtension.swift in Sources */,
				9C2F238D1D7780D1008524F2 /* FieldDecoder.swift in Sources */,
				9C2F238F1D7780D1008524F2 /* HashVisitor.swift in Sources */,
				AAF2ED401DEF4D94007B510F /* ProtoNameProviding.swift in Sources */,
				AAF2ED3B1DEF3FBC007B510F /* FieldNameMap.swift in Sources */,
				AA05BF501DAEB7E800619042 /* FieldTag.swift in Sources */,
				9C75F8A41DDD44A1005CCFF2 /* Map.swift in Sources */,
				AA28A4AA1DA40B0900C866D9 /* Varint.swift in Sources */,
				9C2F23911D7780D1008524F2 /* JSONEncoder.swift in Sources */,
				9C2F23921D7780D1008524F2 /* JSONTypeAdditions.swift in Sources */,
				AAEA52771DA832A8003F318F /* wrappers.pb.swift in Sources */,
				9C2F23931D7780D1008524F2 /* Message.swift in Sources */,
				9C2F23951D7780D1008524F2 /* OneofEnum.swift in Sources */,
				9C2F23981D7780D1008524F2 /* FieldTypes.swift in Sources */,
				9C2F23991D7780D1008524F2 /* UnknownStorage.swift in Sources */,
				9C5890B41DFF6389001CFC34 /* TextDecoder.swift in Sources */,
				9C5890B51DFF6389001CFC34 /* TextEncoder.swift in Sources */,
				9C5890B61DFF6389001CFC34 /* TextEncodingVisitor.swift in Sources */,
				9C5890B71DFF6389001CFC34 /* TextScanner.swift in Sources */,
				9C5890B81DFF6389001CFC34 /* TextToken.swift in Sources */,
				9C5890B91DFF6389001CFC34 /* TextTypeAdditions.swift in Sources */,
				9C75F8861DDD3045005CCFF2 /* ExtensionSet.swift in Sources */,
				9C75F8811DDBE0FC005CCFF2 /* Visitor.swift in Sources */,
				AAF2ED451DEF6C48007B510F /* ProtoNameResolvers.swift in Sources */,
				9C2F239B1D7780D1008524F2 /* source_context.pb.swift in Sources */,
				9C2F239C1D7780D1008524F2 /* timestamp.pb.swift in Sources */,
				AA28A4A71DA30E5900C866D9 /* ZigZag.swift in Sources */,
				9C2F239D1D7780D1008524F2 /* type.pb.swift in Sources */,
				9C75F8951DDD3D20005CCFF2 /* ProtobufEncodingVisitor.swift in Sources */,
				AA05BF4B1DAEB7E400619042 /* WireFormat.swift in Sources */,
				F44F93691DAD7FA500BC5B85 /* Google_Protobuf_Wrappers+Extensions.swift in Sources */,
				9C75F8901DDD3108005CCFF2 /* ExtensibleMessage.swift in Sources */,
			);
			runOnlyForDeploymentPostprocessing = 0;
		};
		CompilePhase_Protobuf /* Sources */ = {
			isa = PBXSourcesBuildPhase;
			buildActionMask = 0;
			files = (
				__src_cc_ref_Sources/Protobuf/api.pb.swift /* api.pb.swift in Sources */,
				__src_cc_ref_Sources/Protobuf/ProtobufDebugDescription.swift /* DebugDescriptionVisitor.swift in Sources */,
				__src_cc_ref_Sources/Protobuf/duration.pb.swift /* duration.pb.swift in Sources */,
				__src_cc_ref_Sources/Protobuf/empty.pb.swift /* empty.pb.swift in Sources */,
				__src_cc_ref_Sources/Protobuf/ProtobufEnum.swift /* Enum.swift in Sources */,
				__src_cc_ref_Sources/Protobuf/ProtobufError.swift /* Errors.swift in Sources */,
				9C75F88F1DDD3108005CCFF2 /* ExtensibleMessage.swift in Sources */,
				__src_cc_ref_Sources/Protobuf/ProtobufExtensionFields.swift /* ExtensionFields.swift in Sources */,
				9C75F88A1DDD30A5005CCFF2 /* ExtensionFieldValueSet.swift in Sources */,
				9C75F8851DDD3045005CCFF2 /* ExtensionSet.swift in Sources */,
				__src_cc_ref_Sources/Protobuf/ProtobufFieldDecoder.swift /* FieldDecoder.swift in Sources */,
				AAF2ED3A1DEF3FBC007B510F /* FieldNameMap.swift in Sources */,
				AA05BF4F1DAEB7E800619042 /* FieldTag.swift in Sources */,
				__src_cc_ref_Sources/Protobuf/ProtobufTypes.swift /* FieldTypes.swift in Sources */,
				__src_cc_ref_Sources/Protobuf/field_mask.pb.swift /* field_mask.pb.swift in Sources */,
				__src_cc_ref_Sources/Protobuf/Google_Protobuf_Any.swift /* Google_Protobuf_Any.swift in Sources */,
				__src_cc_ref_Sources/Protobuf/Google_Protobuf_Duration_Extensions.swift /* Google_Protobuf_Duration_Extensions.swift in Sources */,
				__src_cc_ref_Sources/Protobuf/Google_Protobuf_FieldMask_Extensions.swift /* Google_Protobuf_FieldMask_Extensions.swift in Sources */,
				__src_cc_ref_Sources/Protobuf/Google_Protobuf_Struct.swift /* Google_Protobuf_Struct.swift in Sources */,
				__src_cc_ref_Sources/Protobuf/Google_Protobuf_Timestamp_Extensions.swift /* Google_Protobuf_Timestamp_Extensions.swift in Sources */,
				AAEA52721DA80DD4003F318F /* Google_Protobuf_Wrappers+Extensions.swift in Sources */,
				AA86F6FA1E0A0F0B006CC38A /* JSONEncodingVisitor.swift in Sources */,
				__src_cc_ref_Sources/Protobuf/ProtobufHash.swift /* HashVisitor.swift in Sources */,
				__src_cc_ref_Sources/Protobuf/ProtobufJSONEncoding.swift /* JSONEncoder.swift in Sources */,
				AAF2EDFF1DFB1450007B510F /* JSONIntegerConverting.swift in Sources */,
				9C75F89E1DDD3FA3005CCFF2 /* JSONDecoder.swift in Sources */,
				9C75F8991DDD3F1E005CCFF2 /* JSONToken.swift in Sources */,
				__src_cc_ref_Sources/Protobuf/ProtobufJSONTypes.swift /* JSONTypeAdditions.swift in Sources */,
				9C75F8A31DDD44A1005CCFF2 /* Map.swift in Sources */,
				__src_cc_ref_Sources/Protobuf/ProtobufMessage.swift /* Message.swift in Sources */,
				__src_cc_ref_Sources/Protobuf/ProtobufExtensions.swift /* MessageExtension.swift in Sources */,
				__src_cc_ref_Sources/Protobuf/ProtobufOneof.swift /* OneofEnum.swift in Sources */,
				__src_cc_ref_Sources/Protobuf/ProtobufBinaryDecoding.swift /* ProtobufDecoder.swift in Sources */,
				__src_cc_ref_Sources/Protobuf/ProtobufBinaryEncoding.swift /* ProtobufEncoder.swift in Sources */,
				AA28A4AC1DA454DA00C866D9 /* ProtobufEncodingSizeVisitor.swift in Sources */,
				9C75F8941DDD3D20005CCFF2 /* ProtobufEncodingVisitor.swift in Sources */,
				__src_cc_ref_Sources/Protobuf/ProtobufBinaryTypes.swift /* ProtobufTypeAdditions.swift in Sources */,
				AAF2ED3F1DEF4D94007B510F /* ProtoNameProviding.swift in Sources */,
				AAF2ED441DEF6C48007B510F /* ProtoNameResolvers.swift in Sources */,
				__src_cc_ref_Sources/Protobuf/source_context.pb.swift /* source_context.pb.swift in Sources */,
				BCCA0E691DB1210E00957D74 /* TextDecoder.swift in Sources */,
				BCCA0E6A1DB1210E00957D74 /* TextEncoder.swift in Sources */,
				9CEB0D681DF5E934002D80F0 /* TextEncodingVisitor.swift in Sources */,
				9CEB0D6C1DF5F921002D80F0 /* TextScanner.swift in Sources */,
				9CEB0D6A1DF5E99E002D80F0 /* TextToken.swift in Sources */,
				BCCA0E6B1DB1210E00957D74 /* TextTypeAdditions.swift in Sources */,
				__src_cc_ref_Sources/Protobuf/timestamp.pb.swift /* timestamp.pb.swift in Sources */,
				__src_cc_ref_Sources/Protobuf/type.pb.swift /* type.pb.swift in Sources */,
				__src_cc_ref_Sources/Protobuf/ProtobufUnknown.swift /* UnknownStorage.swift in Sources */,
				AA28A4A91DA40B0900C866D9 /* Varint.swift in Sources */,
				9C75F8801DDBE0DE005CCFF2 /* Visitor.swift in Sources */,
				AA05BF4A1DAEB7E400619042 /* WireFormat.swift in Sources */,
				AAEA52741DA80DEA003F318F /* wrappers.pb.swift in Sources */,
				AA28A4A61DA30E5900C866D9 /* ZigZag.swift in Sources */,
			);
			runOnlyForDeploymentPostprocessing = 0;
		};
		CompilePhase_ProtobufTestSuite /* Sources */ = {
			isa = PBXSourcesBuildPhase;
			buildActionMask = 0;
			files = (
				__src_cc_ref_Tests/ProtobufTests/any_test.pb.swift /* any_test.pb.swift in Sources */,
				__src_cc_ref_Tests/ProtobufTests/conformance.pb.swift /* conformance.pb.swift in Sources */,
				9C2F237A1D77807E008524F2 /* descriptor.pb.swift in Sources */,
				__src_cc_ref_Tests/ProtobufTests/map_unittest.pb.swift /* map_unittest.pb.swift in Sources */,
				__src_cc_ref_Tests/ProtobufTests/map_unittest_proto3.pb.swift /* map_unittest_proto3.pb.swift in Sources */,
				AAEA52201DA5BB81003F318F /* ProtobufMessage+UInt8ArrayHelpers.swift in Sources */,
				__src_cc_ref_Tests/ProtobufTests/TestHelpers.swift /* TestHelpers.swift in Sources */,
				__src_cc_ref_Tests/ProtobufTests/Test_AllTypes.swift /* Test_AllTypes.swift in Sources */,
				__src_cc_ref_Tests/ProtobufTests/Test_AllTypes_Proto3.swift /* Test_AllTypes_Proto3.swift in Sources */,
				__src_cc_ref_Tests/ProtobufTests/Test_Any.swift /* Test_Any.swift in Sources */,
				__src_cc_ref_Tests/ProtobufTests/Test_Api.swift /* Test_Api.swift in Sources */,
				__src_cc_ref_Tests/ProtobufTests/Test_Conformance.swift /* Test_Conformance.swift in Sources */,
				__src_cc_ref_Tests/ProtobufTests/Test_Descriptor.swift /* Test_Descriptor.swift in Sources */,
				__src_cc_ref_Tests/ProtobufTests/Test_Duration.swift /* Test_Duration.swift in Sources */,
				__src_cc_ref_Tests/ProtobufTests/Test_Empty.swift /* Test_Empty.swift in Sources */,
				F44F94431DBFE0BE00BC5B85 /* Test_OneofFields_Access_Proto3.swift in Sources */,
				__src_cc_ref_Tests/ProtobufTests/Test_Enum.swift /* Test_Enum.swift in Sources */,
				AA6CF6F51DB6D227007DF26B /* Test_Enum_Proto2.swift in Sources */,
				__src_cc_ref_Tests/ProtobufTests/Test_Extensions.swift /* Test_Extensions.swift in Sources */,
				__src_cc_ref_Tests/ProtobufTests/Test_ExtremeDefaultValues.swift /* Test_ExtremeDefaultValues.swift in Sources */,
				__src_cc_ref_Tests/ProtobufTests/Test_FieldMask.swift /* Test_FieldMask.swift in Sources */,
				__src_cc_ref_Tests/ProtobufTests/Test_FieldOrdering.swift /* Test_FieldOrdering.swift in Sources */,
				__src_cc_ref_Tests/ProtobufTests/Test_JSON.swift /* Test_JSON.swift in Sources */,
				__src_cc_ref_Tests/ProtobufTests/Test_JSON_Conformance.swift /* Test_JSON_Conformance.swift in Sources */,
				__src_cc_ref_Tests/ProtobufTests/Test_JSON_Group.swift /* Test_JSON_Group.swift in Sources */,
				__src_cc_ref_Tests/ProtobufTests/Test_JSON_Scanner.swift /* Test_JSON_Decoder.swift in Sources */,
				__src_cc_ref_Tests/ProtobufTests/Test_Map.swift /* Test_Map.swift in Sources */,
				F44F94481DBFF17F00BC5B85 /* Test_MapFields_Access_Proto2.swift in Sources */,
				F44F944D1DBFF8DB00BC5B85 /* Test_MapFields_Access_Proto3.swift in Sources */,
				__src_cc_ref_Tests/ProtobufTests/Test_Map_JSON.swift /* Test_Map_JSON.swift in Sources */,
				F44F943E1DBFC2CF00BC5B85 /* Test_OneofFields_Access_Proto2.swift in Sources */,
				__src_cc_ref_Tests/ProtobufTests/Test_Packed.swift /* Test_Packed.swift in Sources */,
				__src_cc_ref_Tests/ProtobufTests/Test_ParsingMerge.swift /* Test_ParsingMerge.swift in Sources */,
				__src_cc_ref_Tests/ProtobufTests/Test_Performance.swift /* Test_Performance.swift in Sources */,
				__src_cc_ref_Tests/ProtobufTests/Test_ReallyLargeTagNumber.swift /* Test_ReallyLargeTagNumber.swift in Sources */,
				__src_cc_ref_Tests/ProtobufTests/Test_RecursiveMap.swift /* Test_RecursiveMap.swift in Sources */,
				__src_cc_ref_Tests/ProtobufTests/Test_Required.swift /* Test_Required.swift in Sources */,
				__src_cc_ref_Tests/ProtobufTests/Test_Reserved.swift /* Test_Reserved.swift in Sources */,
				__src_cc_ref_Tests/ProtobufTests/Test_Struct.swift /* Test_Struct.swift in Sources */,
				9C60CBEC1DF9DEEA00F7B14E /* Test_Text_proto2.swift in Sources */,
				9C5890A71DFF5FFC001CFC34 /* Test_Text_proto2_extensions.swift in Sources */,
				BCCA0E7A1DB124B800957D74 /* Test_Text_proto3.swift in Sources */,
				9CCD5F931E008203002D1940 /* Test_Text_WKT_proto3.swift in Sources */,
				F44F943A1DBFBB7400BC5B85 /* Test_BasicFields_Access_Proto3.swift in Sources */,
				F44F94351DBF9AEA00BC5B85 /* Test_BasicFields_Access_Proto2.swift in Sources */,
				__src_cc_ref_Tests/ProtobufTests/Test_Timestamp.swift /* Test_Timestamp.swift in Sources */,
				__src_cc_ref_Tests/ProtobufTests/Test_Type.swift /* Test_Type.swift in Sources */,
				__src_cc_ref_Tests/ProtobufTests/Test_Unknown_proto2.swift /* Test_Unknown_proto2.swift in Sources */,
				__src_cc_ref_Tests/ProtobufTests/Test_Unknown_proto3.swift /* Test_Unknown_proto3.swift in Sources */,
				__src_cc_ref_Tests/ProtobufTests/Test_Wrappers.swift /* Test_Wrappers.swift in Sources */,
				__src_cc_ref_Tests/ProtobufTests/unittest.pb.swift /* unittest.pb.swift in Sources */,
				__src_cc_ref_Tests/ProtobufTests/unittest_arena.pb.swift /* unittest_arena.pb.swift in Sources */,
				__src_cc_ref_Tests/ProtobufTests/unittest_custom_options.pb.swift /* unittest_custom_options.pb.swift in Sources */,
				__src_cc_ref_Tests/ProtobufTests/unittest_drop_unknown_fields.pb.swift /* unittest_drop_unknown_fields.pb.swift in Sources */,
				__src_cc_ref_Tests/ProtobufTests/unittest_embed_optimize_for.pb.swift /* unittest_embed_optimize_for.pb.swift in Sources */,
				__src_cc_ref_Tests/ProtobufTests/unittest_empty.pb.swift /* unittest_empty.pb.swift in Sources */,
				__src_cc_ref_Tests/ProtobufTests/unittest_import.pb.swift /* unittest_import.pb.swift in Sources */,
				__src_cc_ref_Tests/ProtobufTests/unittest_import_lite.pb.swift /* unittest_import_lite.pb.swift in Sources */,
				__src_cc_ref_Tests/ProtobufTests/unittest_import_proto3.pb.swift /* unittest_import_proto3.pb.swift in Sources */,
				__src_cc_ref_Tests/ProtobufTests/unittest_import_public.pb.swift /* unittest_import_public.pb.swift in Sources */,
				__src_cc_ref_Tests/ProtobufTests/unittest_import_public_lite.pb.swift /* unittest_import_public_lite.pb.swift in Sources */,
				__src_cc_ref_Tests/ProtobufTests/unittest_import_public_proto3.pb.swift /* unittest_import_public_proto3.pb.swift in Sources */,
				__src_cc_ref_Tests/ProtobufTests/unittest_lite.pb.swift /* unittest_lite.pb.swift in Sources */,
				__src_cc_ref_Tests/ProtobufTests/unittest_lite_imports_nonlite.pb.swift /* unittest_lite_imports_nonlite.pb.swift in Sources */,
				__src_cc_ref_Tests/ProtobufTests/unittest_mset.pb.swift /* unittest_mset.pb.swift in Sources */,
				__src_cc_ref_Tests/ProtobufTests/unittest_mset_wire_format.pb.swift /* unittest_mset_wire_format.pb.swift in Sources */,
				9C60CBE81DF8AC3F00F7B14E /* Test_Text_Map_proto3.swift in Sources */,
				__src_cc_ref_Tests/ProtobufTests/unittest_no_arena.pb.swift /* unittest_no_arena.pb.swift in Sources */,
				__src_cc_ref_Tests/ProtobufTests/unittest_no_arena_import.pb.swift /* unittest_no_arena_import.pb.swift in Sources */,
				__src_cc_ref_Tests/ProtobufTests/unittest_no_arena_lite.pb.swift /* unittest_no_arena_lite.pb.swift in Sources */,
				__src_cc_ref_Tests/ProtobufTests/unittest_no_field_presence.pb.swift /* unittest_no_field_presence.pb.swift in Sources */,
				__src_cc_ref_Tests/ProtobufTests/unittest_no_generic_services.pb.swift /* unittest_no_generic_services.pb.swift in Sources */,
				__src_cc_ref_Tests/ProtobufTests/unittest_optimize_for.pb.swift /* unittest_optimize_for.pb.swift in Sources */,
				__src_cc_ref_Tests/ProtobufTests/unittest_preserve_unknown_enum.pb.swift /* unittest_preserve_unknown_enum.pb.swift in Sources */,
				__src_cc_ref_Tests/ProtobufTests/unittest_preserve_unknown_enum2.pb.swift /* unittest_preserve_unknown_enum2.pb.swift in Sources */,
				__src_cc_ref_Tests/ProtobufTests/unittest_proto3.pb.swift /* unittest_proto3.pb.swift in Sources */,
				__src_cc_ref_Tests/ProtobufTests/unittest_proto3_arena.pb.swift /* unittest_proto3_arena.pb.swift in Sources */,
				__src_cc_ref_Tests/ProtobufTests/unittest_swift_all_required_types.pb.swift /* unittest_swift_all_required_types.pb.swift in Sources */,
				__src_cc_ref_Tests/ProtobufTests/unittest_swift_cycle.pb.swift /* unittest_swift_cycle.pb.swift in Sources */,
				__src_cc_ref_Tests/ProtobufTests/unittest_swift_enum.pb.swift /* unittest_swift_enum.pb.swift in Sources */,
				__src_cc_ref_Tests/ProtobufTests/unittest_swift_enum_optional_default.pb.swift /* unittest_swift_enum_optional_default.pb.swift in Sources */,
				__src_cc_ref_Tests/ProtobufTests/unittest_swift_extension.pb.swift /* unittest_swift_extension.pb.swift in Sources */,
				F4D315471DEC8117005D4A80 /* unittest_swift_extension2.pb.swift in Sources */,
				F4D315481DEC8117005D4A80 /* unittest_swift_extension3.pb.swift in Sources */,
				F4D315541DECA0EA005D4A80 /* unittest_swift_extension4.pb.swift in Sources */,
				__src_cc_ref_Tests/ProtobufTests/unittest_swift_fieldorder.pb.swift /* unittest_swift_fieldorder.pb.swift in Sources */,
				__src_cc_ref_Tests/ProtobufTests/unittest_swift_groups.pb.swift /* unittest_swift_groups.pb.swift in Sources */,
				__src_cc_ref_Tests/ProtobufTests/unittest_swift_naming.pb.swift /* unittest_swift_naming.pb.swift in Sources */,
				__src_cc_ref_Tests/ProtobufTests/unittest_swift_performance.pb.swift /* unittest_swift_performance.pb.swift in Sources */,
				__src_cc_ref_Tests/ProtobufTests/unittest_swift_reserved.pb.swift /* unittest_swift_reserved.pb.swift in Sources */,
				__src_cc_ref_Tests/ProtobufTests/unittest_swift_runtime_proto2.pb.swift /* unittest_swift_runtime_proto2.pb.swift in Sources */,
				__src_cc_ref_Tests/ProtobufTests/unittest_swift_runtime_proto3.pb.swift /* unittest_swift_runtime_proto3.pb.swift in Sources */,
				__src_cc_ref_Tests/ProtobufTests/unittest_swift_startup.pb.swift /* unittest_swift_startup.pb.swift in Sources */,
				__src_cc_ref_Tests/ProtobufTests/unittest_well_known_types.pb.swift /* unittest_well_known_types.pb.swift in Sources */,
			);
			runOnlyForDeploymentPostprocessing = 0;
		};
		F44F936A1DAEA53900BC5B85 /* Sources */ = {
			isa = PBXSourcesBuildPhase;
			buildActionMask = 2147483647;
			files = (
				9C75F89B1DDD3F1E005CCFF2 /* JSONToken.swift in Sources */,
				F44F93821DAEA76700BC5B85 /* ProtobufEncoder.swift in Sources */,
				F44F93961DAEA76700BC5B85 /* timestamp.pb.swift in Sources */,
				F44F93951DAEA76700BC5B85 /* source_context.pb.swift in Sources */,
				9C75F8A01DDD3FA3005CCFF2 /* JSONDecoder.swift in Sources */,
				F44F939A1DAEA76700BC5B85 /* ZigZag.swift in Sources */,
				F44F93971DAEA76700BC5B85 /* type.pb.swift in Sources */,
				F44F937F1DAEA76700BC5B85 /* Google_Protobuf_Timestamp_Extensions.swift in Sources */,
				F44F938E1DAEA76700BC5B85 /* JSONTypeAdditions.swift in Sources */,
				AAF2EE011DFB1450007B510F /* JSONIntegerConverting.swift in Sources */,
				F44F93801DAEA76700BC5B85 /* Google_Protobuf_Wrappers+Extensions.swift in Sources */,
<<<<<<< HEAD
				F44F938C1DAEA76700BC5B85 /* JSONDecoder.swift in Sources */,
=======
				F44F93901DAEA76700BC5B85 /* MirrorVisitor.swift in Sources */,
>>>>>>> a609ef4e
				F44F93911DAEA76700BC5B85 /* OneofEnum.swift in Sources */,
				F44F938F1DAEA76700BC5B85 /* Message.swift in Sources */,
				F44F93861DAEA76700BC5B85 /* Enum.swift in Sources */,
				F44F938A1DAEA76700BC5B85 /* FieldDecoder.swift in Sources */,
				F44F93851DAEA76700BC5B85 /* DebugDescriptionVisitor.swift in Sources */,
				F44F938D1DAEA76700BC5B85 /* JSONEncoder.swift in Sources */,
				F44F938B1DAEA76700BC5B85 /* HashVisitor.swift in Sources */,
				9C75F88C1DDD30A5005CCFF2 /* ExtensionFieldValueSet.swift in Sources */,
				AA86F6FC1E0A0F0B006CC38A /* JSONEncodingVisitor.swift in Sources */,
				AAF2ED411DEF4D94007B510F /* ProtoNameProviding.swift in Sources */,
				AAF2ED3C1DEF3FBC007B510F /* FieldNameMap.swift in Sources */,
				F44F937E1DAEA76700BC5B85 /* Google_Protobuf_Struct.swift in Sources */,
				F44F93941DAEA76700BC5B85 /* UnknownStorage.swift in Sources */,
				9C75F8821DDBE10D005CCFF2 /* Visitor.swift in Sources */,
				F44F93781DAEA76700BC5B85 /* duration.pb.swift in Sources */,
				AA05BF511DAEB7E800619042 /* FieldTag.swift in Sources */,
				9C75F8A51DDD44A1005CCFF2 /* Map.swift in Sources */,
				F44F937A1DAEA76700BC5B85 /* field_mask.pb.swift in Sources */,
				F44F93831DAEA76700BC5B85 /* ProtobufEncodingSizeVisitor.swift in Sources */,
				F44F93841DAEA76700BC5B85 /* ProtobufTypeAdditions.swift in Sources */,
				F44F937B1DAEA76700BC5B85 /* Google_Protobuf_Any.swift in Sources */,
				F44F93991DAEA76700BC5B85 /* wrappers.pb.swift in Sources */,
				F44F93811DAEA76700BC5B85 /* ProtobufDecoder.swift in Sources */,
				AAF2ED461DEF6C48007B510F /* ProtoNameResolvers.swift in Sources */,
				F44F93981DAEA76700BC5B85 /* Varint.swift in Sources */,
				F44F937C1DAEA76700BC5B85 /* Google_Protobuf_Duration_Extensions.swift in Sources */,
				9C5890AE1DFF6384001CFC34 /* TextDecoder.swift in Sources */,
				9C5890AF1DFF6384001CFC34 /* TextEncoder.swift in Sources */,
				9C5890B01DFF6384001CFC34 /* TextEncodingVisitor.swift in Sources */,
				9C5890B11DFF6384001CFC34 /* TextScanner.swift in Sources */,
				9C5890B21DFF6384001CFC34 /* TextToken.swift in Sources */,
				9C5890B31DFF6384001CFC34 /* TextTypeAdditions.swift in Sources */,
				F44F93931DAEA76700BC5B85 /* FieldTypes.swift in Sources */,
				9C75F8871DDD3045005CCFF2 /* ExtensionSet.swift in Sources */,
				F44F93871DAEA76700BC5B85 /* Errors.swift in Sources */,
				F44F937D1DAEA76700BC5B85 /* Google_Protobuf_FieldMask_Extensions.swift in Sources */,
				F44F93771DAEA76700BC5B85 /* api.pb.swift in Sources */,
				F44F93791DAEA76700BC5B85 /* empty.pb.swift in Sources */,
				F44F93891DAEA76700BC5B85 /* MessageExtension.swift in Sources */,
				9C75F8961DDD3D20005CCFF2 /* ProtobufEncodingVisitor.swift in Sources */,
				AA05BF4C1DAEB7E400619042 /* WireFormat.swift in Sources */,
				F44F93881DAEA76700BC5B85 /* ExtensionFields.swift in Sources */,
				9C75F8911DDD3108005CCFF2 /* ExtensibleMessage.swift in Sources */,
			);
			runOnlyForDeploymentPostprocessing = 0;
		};
		F44F939B1DAEA7C500BC5B85 /* Sources */ = {
			isa = PBXSourcesBuildPhase;
			buildActionMask = 2147483647;
			files = (
				F44F93BD1DAEA8C900BC5B85 /* Test_FieldOrdering.swift in Sources */,
				F44F93C21DAEA8C900BC5B85 /* Test_Map_JSON.swift in Sources */,
				F44F93DD1DAEA8C900BC5B85 /* unittest_lite.pb.swift in Sources */,
				F44F93B31DAEA8C900BC5B85 /* Test_Any.swift in Sources */,
				F44F93B71DAEA8C900BC5B85 /* Test_Duration.swift in Sources */,
				F44F93DF1DAEA8C900BC5B85 /* unittest_mset.pb.swift in Sources */,
				F44F93D51DAEA8C900BC5B85 /* unittest_empty.pb.swift in Sources */,
				F44F93C11DAEA8C900BC5B85 /* Test_JSON.swift in Sources */,
				9CCD5F951E008203002D1940 /* Test_Text_WKT_proto3.swift in Sources */,
				F44F93E21DAEA8C900BC5B85 /* unittest_no_arena.pb.swift in Sources */,
				F44F93EB1DAEA8C900BC5B85 /* unittest_swift_cycle.pb.swift in Sources */,
				F44F93C81DAEA8C900BC5B85 /* Test_RecursiveMap.swift in Sources */,
				F44F93D81DAEA8C900BC5B85 /* unittest_import_public_lite.pb.swift in Sources */,
				F44F93E01DAEA8C900BC5B85 /* unittest_no_arena_import.pb.swift in Sources */,
				F44F93B81DAEA8C900BC5B85 /* Test_Empty.swift in Sources */,
				F44F93B11DAEA8C900BC5B85 /* Test_AllTypes_Proto3.swift in Sources */,
				F44F94451DBFE0C000BC5B85 /* Test_OneofFields_Access_Proto3.swift in Sources */,
				F44F93DC1DAEA8C900BC5B85 /* unittest_lite_imports_nonlite.pb.swift in Sources */,
				F44F93F01DAEA8C900BC5B85 /* unittest_swift_groups.pb.swift in Sources */,
				F44F93AE1DAEA8C900BC5B85 /* map_unittest_proto3.pb.swift in Sources */,
				F44F93EE1DAEA8C900BC5B85 /* unittest_swift_extension.pb.swift in Sources */,
				F44F93D31DAEA8C900BC5B85 /* unittest_drop_unknown_fields.pb.swift in Sources */,
				F44F93BA1DAEA8C900BC5B85 /* Test_Extensions.swift in Sources */,
				F44F93B51DAEA8C900BC5B85 /* Test_Conformance.swift in Sources */,
				F44F93E71DAEA8C900BC5B85 /* unittest_preserve_unknown_enum2.pb.swift in Sources */,
				F44F93CD1DAEA8C900BC5B85 /* Test_Type.swift in Sources */,
				F44F93AB1DAEA8C900BC5B85 /* conformance.pb.swift in Sources */,
				F44F93E31DAEA8C900BC5B85 /* unittest_no_field_presence.pb.swift in Sources */,
				F44F93AA1DAEA8C900BC5B85 /* any_test.pb.swift in Sources */,
				F44F93AF1DAEA8C900BC5B85 /* map_unittest.pb.swift in Sources */,
				F44F93C91DAEA8C900BC5B85 /* Test_Required.swift in Sources */,
				F44F93D71DAEA8C900BC5B85 /* unittest_import_proto3.pb.swift in Sources */,
				F44F93D11DAEA8C900BC5B85 /* unittest_arena.pb.swift in Sources */,
				F44F93EC1DAEA8C900BC5B85 /* unittest_swift_enum_optional_default.pb.swift in Sources */,
				F44F93BB1DAEA8C900BC5B85 /* Test_ExtremeDefaultValues.swift in Sources */,
				F44F93EF1DAEA8C900BC5B85 /* unittest_swift_fieldorder.pb.swift in Sources */,
				9C60CBEE1DF9DEEA00F7B14E /* Test_Text_proto2.swift in Sources */,
				F44F93F81DAEA8C900BC5B85 /* unittest.pb.swift in Sources */,
				F44F93E81DAEA8C900BC5B85 /* unittest_proto3_arena.pb.swift in Sources */,
				F44F93C01DAEA8C900BC5B85 /* Test_JSON_Decoder.swift in Sources */,
				9C60CBEA1DF8AC3F00F7B14E /* Test_Text_Map_proto3.swift in Sources */,
				F44F93F21DAEA8C900BC5B85 /* unittest_swift_performance.pb.swift in Sources */,
				F44F93B41DAEA8C900BC5B85 /* Test_Api.swift in Sources */,
				F44F93E41DAEA8C900BC5B85 /* unittest_no_generic_services.pb.swift in Sources */,
				F44F944A1DBFF18100BC5B85 /* Test_MapFields_Access_Proto2.swift in Sources */,
				F44F93CF1DAEA8C900BC5B85 /* Test_Unknown_proto3.swift in Sources */,
				F44F93AC1DAEA8C900BC5B85 /* descriptor.pb.swift in Sources */,
				F44F93C61DAEA8C900BC5B85 /* Test_Performance.swift in Sources */,
				F44F93D61DAEA8C900BC5B85 /* unittest_import_lite.pb.swift in Sources */,
				F44F93BE1DAEA8C900BC5B85 /* Test_JSON_Conformance.swift in Sources */,
				F44F93E11DAEA8C900BC5B85 /* unittest_no_arena_lite.pb.swift in Sources */,
				F44F93CA1DAEA8C900BC5B85 /* Test_Reserved.swift in Sources */,
				F44F93BF1DAEA8C900BC5B85 /* Test_JSON_Group.swift in Sources */,
				F44F93E61DAEA8C900BC5B85 /* unittest_preserve_unknown_enum.pb.swift in Sources */,
				F44F93E51DAEA8C900BC5B85 /* unittest_optimize_for.pb.swift in Sources */,
				F44F943C1DBFBB7700BC5B85 /* Test_BasicFields_Access_Proto3.swift in Sources */,
				F44F93DB1DAEA8C900BC5B85 /* unittest_import.pb.swift in Sources */,
				F44F93D91DAEA8C900BC5B85 /* unittest_import_public_proto3.pb.swift in Sources */,
				F44F93BC1DAEA8C900BC5B85 /* Test_FieldMask.swift in Sources */,
				F4D3154C1DEC811C005D4A80 /* unittest_swift_extension3.pb.swift in Sources */,
				F44F93D41DAEA8C900BC5B85 /* unittest_embed_optimize_for.pb.swift in Sources */,
				F44F93C31DAEA8C900BC5B85 /* Test_Map.swift in Sources */,
				F44F93F71DAEA8C900BC5B85 /* unittest_well_known_types.pb.swift in Sources */,
				F44F93D01DAEA8C900BC5B85 /* Test_Wrappers.swift in Sources */,
				F4D315561DECA0EB005D4A80 /* unittest_swift_extension4.pb.swift in Sources */,
				F44F93DA1DAEA8C900BC5B85 /* unittest_import_public.pb.swift in Sources */,
				AA6CF6F71DB6D229007DF26B /* Test_Enum_Proto2.swift in Sources */,
				F44F94371DBF9AEA00BC5B85 /* Test_BasicFields_Access_Proto2.swift in Sources */,
				F44F93C71DAEA8C900BC5B85 /* Test_ReallyLargeTagNumber.swift in Sources */,
				F44F93C41DAEA8C900BC5B85 /* Test_Packed.swift in Sources */,
				F44F93B21DAEA8C900BC5B85 /* Test_AllTypes.swift in Sources */,
				F44F93EA1DAEA8C900BC5B85 /* unittest_swift_all_required_types.pb.swift in Sources */,
				F44F93B01DAEA8C900BC5B85 /* ProtobufMessage+UInt8ArrayHelpers.swift in Sources */,
				F4D3154B1DEC811C005D4A80 /* unittest_swift_extension2.pb.swift in Sources */,
				F44F93F41DAEA8C900BC5B85 /* unittest_swift_runtime_proto2.pb.swift in Sources */,
				F44F93CE1DAEA8C900BC5B85 /* Test_Unknown_proto2.swift in Sources */,
				F44F93AD1DAEA8C900BC5B85 /* TestHelpers.swift in Sources */,
				F44F93F61DAEA8C900BC5B85 /* unittest_swift_startup.pb.swift in Sources */,
				F44F93C51DAEA8C900BC5B85 /* Test_ParsingMerge.swift in Sources */,
				F44F93E91DAEA8C900BC5B85 /* unittest_proto3.pb.swift in Sources */,
				F44F93D21DAEA8C900BC5B85 /* unittest_custom_options.pb.swift in Sources */,
				F44F93B91DAEA8C900BC5B85 /* Test_Enum.swift in Sources */,
				F44F93DE1DAEA8C900BC5B85 /* unittest_mset_wire_format.pb.swift in Sources */,
				F44F93CB1DAEA8C900BC5B85 /* Test_Struct.swift in Sources */,
				F44F944F1DBFF8DC00BC5B85 /* Test_MapFields_Access_Proto3.swift in Sources */,
				F44F93CC1DAEA8C900BC5B85 /* Test_Timestamp.swift in Sources */,
				F44F93F31DAEA8C900BC5B85 /* unittest_swift_reserved.pb.swift in Sources */,
				F44F93B61DAEA8C900BC5B85 /* Test_Descriptor.swift in Sources */,
				F44F94401DBFC2CF00BC5B85 /* Test_OneofFields_Access_Proto2.swift in Sources */,
				F44F93F11DAEA8C900BC5B85 /* unittest_swift_naming.pb.swift in Sources */,
				F44F93F51DAEA8C900BC5B85 /* unittest_swift_runtime_proto3.pb.swift in Sources */,
				F44F93ED1DAEA8C900BC5B85 /* unittest_swift_enum.pb.swift in Sources */,
			);
			runOnlyForDeploymentPostprocessing = 0;
		};
		F44F93F91DAEB13F00BC5B85 /* Sources */ = {
			isa = PBXSourcesBuildPhase;
			buildActionMask = 2147483647;
			files = (
				F44F94061DAEB23500BC5B85 /* api.pb.swift in Sources */,
				F44F94141DAEB23500BC5B85 /* DebugDescriptionVisitor.swift in Sources */,
				F44F94071DAEB23500BC5B85 /* duration.pb.swift in Sources */,
				F44F94081DAEB23500BC5B85 /* empty.pb.swift in Sources */,
				F44F94151DAEB23500BC5B85 /* Enum.swift in Sources */,
				F44F94161DAEB23500BC5B85 /* Errors.swift in Sources */,
				9C75F8921DDD3108005CCFF2 /* ExtensibleMessage.swift in Sources */,
				F44F94171DAEB23500BC5B85 /* ExtensionFields.swift in Sources */,
				9C75F88D1DDD30A5005CCFF2 /* ExtensionFieldValueSet.swift in Sources */,
				9C75F8881DDD3045005CCFF2 /* ExtensionSet.swift in Sources */,
				F44F94191DAEB23500BC5B85 /* FieldDecoder.swift in Sources */,
				AAF2ED3D1DEF3FBC007B510F /* FieldNameMap.swift in Sources */,
				AA05BF521DAEB7E800619042 /* FieldTag.swift in Sources */,
				F44F94221DAEB23500BC5B85 /* FieldTypes.swift in Sources */,
				F44F94091DAEB23500BC5B85 /* field_mask.pb.swift in Sources */,
				F44F940A1DAEB23500BC5B85 /* Google_Protobuf_Any.swift in Sources */,
				F44F940B1DAEB23500BC5B85 /* Google_Protobuf_Duration_Extensions.swift in Sources */,
				F44F940C1DAEB23500BC5B85 /* Google_Protobuf_FieldMask_Extensions.swift in Sources */,
				ECBC5C4A1DF6ABC500F658E8 /* Google_Protobuf_Struct.swift in Sources */,
				ECBC5C4D1DF6ABC500F658E8 /* Google_Protobuf_Timestamp_Extensions.swift in Sources */,
				ECBC5C491DF6ABC500F658E8 /* Google_Protobuf_Wrappers+Extensions.swift in Sources */,
				AA86F6FD1E0A0F0B006CC38A /* JSONEncodingVisitor.swift in Sources */,
				F44F941A1DAEB23500BC5B85 /* HashVisitor.swift in Sources */,
				F44F941C1DAEB23500BC5B85 /* JSONEncoder.swift in Sources */,
				AAF2EE021DFB1450007B510F /* JSONIntegerConverting.swift in Sources */,
				9C75F8A11DDD3FA3005CCFF2 /* JSONDecoder.swift in Sources */,
				9C75F89C1DDD3F1E005CCFF2 /* JSONToken.swift in Sources */,
				F44F941D1DAEB23500BC5B85 /* JSONTypeAdditions.swift in Sources */,
				9C75F8A61DDD44A1005CCFF2 /* Map.swift in Sources */,
				F44F941E1DAEB23500BC5B85 /* Message.swift in Sources */,
				F44F94181DAEB23500BC5B85 /* MessageExtension.swift in Sources */,
				F44F94201DAEB23500BC5B85 /* OneofEnum.swift in Sources */,
				F44F94101DAEB23500BC5B85 /* ProtobufDecoder.swift in Sources */,
				F44F94111DAEB23500BC5B85 /* ProtobufEncoder.swift in Sources */,
				F44F94121DAEB23500BC5B85 /* ProtobufEncodingSizeVisitor.swift in Sources */,
				9C75F8971DDD3D20005CCFF2 /* ProtobufEncodingVisitor.swift in Sources */,
				F44F94131DAEB23500BC5B85 /* ProtobufTypeAdditions.swift in Sources */,
				AAF2ED421DEF4D94007B510F /* ProtoNameProviding.swift in Sources */,
				AAF2ED471DEF6C48007B510F /* ProtoNameResolvers.swift in Sources */,
				ECBC5C501DF6ABC500F658E8 /* source_context.pb.swift in Sources */,
				9C5890A81DFF6375001CFC34 /* TextDecoder.swift in Sources */,
				9C5890A91DFF6375001CFC34 /* TextEncoder.swift in Sources */,
				9C5890AA1DFF6375001CFC34 /* TextEncodingVisitor.swift in Sources */,
				9C5890AB1DFF6375001CFC34 /* TextScanner.swift in Sources */,
				9C5890AC1DFF6375001CFC34 /* TextToken.swift in Sources */,
				9C5890AD1DFF6375001CFC34 /* TextTypeAdditions.swift in Sources */,
				ECBC5C4B1DF6ABC500F658E8 /* timestamp.pb.swift in Sources */,
				ECBC5C4E1DF6ABC500F658E8 /* type.pb.swift in Sources */,
				F44F94231DAEB23500BC5B85 /* UnknownStorage.swift in Sources */,
				ECBC5C4C1DF6ABC500F658E8 /* Varint.swift in Sources */,
				9C75F8831DDBE118005CCFF2 /* Visitor.swift in Sources */,
				AA05BF4D1DAEB7E400619042 /* WireFormat.swift in Sources */,
				ECBC5C511DF6ABC500F658E8 /* wrappers.pb.swift in Sources */,
				ECBC5C4F1DF6ABC500F658E8 /* ZigZag.swift in Sources */,
			);
			runOnlyForDeploymentPostprocessing = 0;
		};
/* End PBXSourcesBuildPhase section */

/* Begin PBXTargetDependency section */
		9C8CDA191D7A288E00E207CA /* PBXTargetDependency */ = {
			isa = PBXTargetDependency;
			target = BD12FD351D767BA0001815C7 /* SwiftProtobuf_iOS */;
			targetProxy = 9C8CDA181D7A288E00E207CA /* PBXContainerItemProxy */;
		};
		F44F93A61DAEA7C500BC5B85 /* PBXTargetDependency */ = {
			isa = PBXTargetDependency;
			target = F44F936E1DAEA53900BC5B85 /* SwiftProtobuf_tvOS */;
			targetProxy = F44F93A51DAEA7C500BC5B85 /* PBXContainerItemProxy */;
		};
		__Dependency_Protobuf /* PBXTargetDependency */ = {
			isa = PBXTargetDependency;
			target = "______Target_Protobuf" /* SwiftProtobuf_macOS */;
			targetProxy = 9CAEA5251D25B35600EB832A /* PBXContainerItemProxy */;
		};
/* End PBXTargetDependency section */

/* Begin XCBuildConfiguration section */
		9C8CDA1B1D7A288E00E207CA /* Debug */ = {
			isa = XCBuildConfiguration;
			buildSettings = {
				"CODE_SIGN_IDENTITY[sdk=iphoneos*]" = "iPhone Developer";
				INFOPLIST_FILE = SwiftProtobuf.xcodeproj/ProtobufTestSuite_Info.plist;
				LD_RUNPATH_SEARCH_PATHS = "@loader_path/Frameworks";
				PRODUCT_BUNDLE_IDENTIFIER = com.apple.protobuf.SwiftProtobufTests;
				PRODUCT_NAME = "$(TARGET_NAME)";
				SDKROOT = iphoneos;
				SWIFT_VERSION = 3.0.1;
				TARGETED_DEVICE_FAMILY = "1,2";
			};
			name = Debug;
		};
		9C8CDA1C1D7A288E00E207CA /* Release */ = {
			isa = XCBuildConfiguration;
			buildSettings = {
				"CODE_SIGN_IDENTITY[sdk=iphoneos*]" = "iPhone Developer";
				INFOPLIST_FILE = SwiftProtobuf.xcodeproj/ProtobufTestSuite_Info.plist;
				LD_RUNPATH_SEARCH_PATHS = "@loader_path/Frameworks";
				PRODUCT_BUNDLE_IDENTIFIER = com.apple.protobuf.SwiftProtobufTests;
				PRODUCT_NAME = "$(TARGET_NAME)";
				SDKROOT = iphoneos;
				SWIFT_VERSION = 3.0.1;
				TARGETED_DEVICE_FAMILY = "1,2";
			};
			name = Release;
		};
		BD12FD3B1D767BA1001815C7 /* Debug */ = {
			isa = XCBuildConfiguration;
			buildSettings = {
				APPLICATION_EXTENSION_API_ONLY = YES;
				"CODE_SIGN_IDENTITY[sdk=iphoneos*]" = "iPhone Developer";
				DYLIB_COMPATIBILITY_VERSION = 1;
				INFOPLIST_FILE = SwiftProtobuf.xcodeproj/Protobuf_Info.plist;
				PRODUCT_BUNDLE_IDENTIFIER = com.apple.protobuf.SwiftProtobuf;
				PRODUCT_MODULE_NAME = SwiftProtobuf;
				PRODUCT_NAME = SwiftProtobuf;
				SDKROOT = iphoneos;
				SUPPORTED_PLATFORMS = "iphonesimulator iphoneos";
				SWIFT_VERSION = 3.0.1;
				TARGETED_DEVICE_FAMILY = "1,2";
			};
			name = Debug;
		};
		BD12FD3C1D767BA1001815C7 /* Release */ = {
			isa = XCBuildConfiguration;
			buildSettings = {
				APPLICATION_EXTENSION_API_ONLY = YES;
				"CODE_SIGN_IDENTITY[sdk=iphoneos*]" = "iPhone Developer";
				DYLIB_COMPATIBILITY_VERSION = 1;
				INFOPLIST_FILE = SwiftProtobuf.xcodeproj/Protobuf_Info.plist;
				PRODUCT_BUNDLE_IDENTIFIER = com.apple.protobuf.SwiftProtobuf;
				PRODUCT_MODULE_NAME = SwiftProtobuf;
				PRODUCT_NAME = SwiftProtobuf;
				SDKROOT = iphoneos;
				SUPPORTED_PLATFORMS = "iphonesimulator iphoneos";
				SWIFT_VERSION = 3.0.1;
				TARGETED_DEVICE_FAMILY = "1,2";
			};
			name = Release;
		};
		F44F93741DAEA53900BC5B85 /* Debug */ = {
			isa = XCBuildConfiguration;
			buildSettings = {
				APPLICATION_EXTENSION_API_ONLY = YES;
				"CODE_SIGN_IDENTITY[sdk=appletvos*]" = "iPhone Developer";
				DYLIB_COMPATIBILITY_VERSION = 1;
				INFOPLIST_FILE = SwiftProtobuf.xcodeproj/Protobuf_Info.plist;
				PRODUCT_BUNDLE_IDENTIFIER = com.apple.protobuf.SwiftProtobuf;
				PRODUCT_MODULE_NAME = SwiftProtobuf;
				PRODUCT_NAME = SwiftProtobuf;
				SDKROOT = appletvos;
				SWIFT_VERSION = 3.0.1;
				TARGETED_DEVICE_FAMILY = 3;
				TVOS_DEPLOYMENT_TARGET = 9.0;
			};
			name = Debug;
		};
		F44F93751DAEA53900BC5B85 /* Release */ = {
			isa = XCBuildConfiguration;
			buildSettings = {
				APPLICATION_EXTENSION_API_ONLY = YES;
				"CODE_SIGN_IDENTITY[sdk=appletvos*]" = "iPhone Developer";
				DYLIB_COMPATIBILITY_VERSION = 1;
				INFOPLIST_FILE = SwiftProtobuf.xcodeproj/Protobuf_Info.plist;
				PRODUCT_BUNDLE_IDENTIFIER = com.apple.protobuf.SwiftProtobuf;
				PRODUCT_MODULE_NAME = SwiftProtobuf;
				PRODUCT_NAME = SwiftProtobuf;
				SDKROOT = appletvos;
				SWIFT_VERSION = 3.0.1;
				TARGETED_DEVICE_FAMILY = 3;
				TVOS_DEPLOYMENT_TARGET = 9.0;
			};
			name = Release;
		};
		F44F93A81DAEA7C500BC5B85 /* Debug */ = {
			isa = XCBuildConfiguration;
			buildSettings = {
				"CODE_SIGN_IDENTITY[sdk=appletvos*]" = "iPhone Developer";
				INFOPLIST_FILE = SwiftProtobuf.xcodeproj/ProtobufTestSuite_Info.plist;
				LD_RUNPATH_SEARCH_PATHS = "$(inherited) @executable_path/Frameworks @loader_path/Frameworks";
				PRODUCT_BUNDLE_IDENTIFIER = com.apple.protobuf.SwiftProtobufTests;
				PRODUCT_NAME = "$(TARGET_NAME)";
				SDKROOT = appletvos;
				SWIFT_VERSION = 3.0.1;
				TVOS_DEPLOYMENT_TARGET = 9.0;
			};
			name = Debug;
		};
		F44F93A91DAEA7C500BC5B85 /* Release */ = {
			isa = XCBuildConfiguration;
			buildSettings = {
				"CODE_SIGN_IDENTITY[sdk=appletvos*]" = "iPhone Developer";
				INFOPLIST_FILE = SwiftProtobuf.xcodeproj/ProtobufTestSuite_Info.plist;
				LD_RUNPATH_SEARCH_PATHS = "$(inherited) @executable_path/Frameworks @loader_path/Frameworks";
				PRODUCT_BUNDLE_IDENTIFIER = com.apple.protobuf.SwiftProtobufTests;
				PRODUCT_NAME = "$(TARGET_NAME)";
				SDKROOT = appletvos;
				SWIFT_VERSION = 3.0.1;
				TVOS_DEPLOYMENT_TARGET = 9.0;
			};
			name = Release;
		};
		F44F94031DAEB13F00BC5B85 /* Debug */ = {
			isa = XCBuildConfiguration;
			buildSettings = {
				APPLICATION_EXTENSION_API_ONLY = YES;
				"CODE_SIGN_IDENTITY[sdk=watchos*]" = "iPhone Developer";
				DYLIB_COMPATIBILITY_VERSION = 1;
				INFOPLIST_FILE = SwiftProtobuf.xcodeproj/Protobuf_Info.plist;
				PRODUCT_BUNDLE_IDENTIFIER = com.apple.protobuf.SwiftProtobuf;
				PRODUCT_MODULE_NAME = SwiftProtobuf;
				PRODUCT_NAME = SwiftProtobuf;
				SDKROOT = watchos;
				SWIFT_VERSION = 3.0.1;
				TARGETED_DEVICE_FAMILY = 4;
				WATCHOS_DEPLOYMENT_TARGET = 2.0;
			};
			name = Debug;
		};
		F44F94041DAEB13F00BC5B85 /* Release */ = {
			isa = XCBuildConfiguration;
			buildSettings = {
				APPLICATION_EXTENSION_API_ONLY = YES;
				"CODE_SIGN_IDENTITY[sdk=watchos*]" = "iPhone Developer";
				DYLIB_COMPATIBILITY_VERSION = 1;
				INFOPLIST_FILE = SwiftProtobuf.xcodeproj/Protobuf_Info.plist;
				PRODUCT_BUNDLE_IDENTIFIER = com.apple.protobuf.SwiftProtobuf;
				PRODUCT_MODULE_NAME = SwiftProtobuf;
				PRODUCT_NAME = SwiftProtobuf;
				SDKROOT = watchos;
				SWIFT_VERSION = 3.0.1;
				TARGETED_DEVICE_FAMILY = 4;
				WATCHOS_DEPLOYMENT_TARGET = 2.0;
			};
			name = Release;
		};
		_ReleaseConf_Protobuf /* Release */ = {
			isa = XCBuildConfiguration;
			buildSettings = {
				APPLICATION_EXTENSION_API_ONLY = YES;
				DYLIB_COMPATIBILITY_VERSION = 1;
				INFOPLIST_FILE = SwiftProtobuf.xcodeproj/Protobuf_Info.plist;
				PRODUCT_BUNDLE_IDENTIFIER = com.apple.protobuf.SwiftProtobuf;
				PRODUCT_MODULE_NAME = SwiftProtobuf;
				PRODUCT_NAME = SwiftProtobuf;
				SWIFT_VERSION = 3.0.1;
			};
			name = Release;
		};
		_ReleaseConf_ProtobufTestSuite /* Release */ = {
			isa = XCBuildConfiguration;
			buildSettings = {
				INFOPLIST_FILE = SwiftProtobuf.xcodeproj/ProtobufTestSuite_Info.plist;
				LD_RUNPATH_SEARCH_PATHS = "@loader_path/../Frameworks";
				PRODUCT_BUNDLE_IDENTIFIER = com.apple.protobuf.SwiftProtobufTests;
				SWIFT_VERSION = 3.0.1;
			};
			name = Release;
		};
		"___DebugConf_Protobuf" /* Debug */ = {
			isa = XCBuildConfiguration;
			buildSettings = {
				APPLICATION_EXTENSION_API_ONLY = YES;
				DYLIB_COMPATIBILITY_VERSION = 1;
				INFOPLIST_FILE = SwiftProtobuf.xcodeproj/Protobuf_Info.plist;
				PRODUCT_BUNDLE_IDENTIFIER = com.apple.protobuf.SwiftProtobuf;
				PRODUCT_MODULE_NAME = SwiftProtobuf;
				PRODUCT_NAME = SwiftProtobuf;
				SWIFT_VERSION = 3.0.1;
			};
			name = Debug;
		};
		"___DebugConf_ProtobufTestSuite" /* Debug */ = {
			isa = XCBuildConfiguration;
			buildSettings = {
				INFOPLIST_FILE = SwiftProtobuf.xcodeproj/ProtobufTestSuite_Info.plist;
				LD_RUNPATH_SEARCH_PATHS = "@loader_path/../Frameworks";
				PRODUCT_BUNDLE_IDENTIFIER = com.apple.protobuf.SwiftProtobufTests;
				SWIFT_VERSION = 3.0.1;
			};
			name = Debug;
		};
		"_____Release_" /* Release */ = {
			isa = XCBuildConfiguration;
			buildSettings = {
				ALWAYS_SEARCH_USER_PATHS = NO;
				CLANG_ANALYZER_NONNULL = YES;
				CLANG_WARN_BOOL_CONVERSION = YES;
				CLANG_WARN_CONSTANT_CONVERSION = YES;
				CLANG_WARN_DIRECT_OBJC_ISA_USAGE = YES_ERROR;
				CLANG_WARN_DOCUMENTATION_COMMENTS = YES;
				CLANG_WARN_EMPTY_BODY = YES;
				CLANG_WARN_ENUM_CONVERSION = YES;
				CLANG_WARN_INFINITE_RECURSION = YES;
				CLANG_WARN_INT_CONVERSION = YES;
				CLANG_WARN_OBJC_ROOT_CLASS = YES_ERROR;
				CLANG_WARN_SUSPICIOUS_MOVES = YES;
				CLANG_WARN_UNREACHABLE_CODE = YES;
				CLANG_WARN__DUPLICATE_METHOD_MATCH = YES;
				COMBINE_HIDPI_IMAGES = YES;
				CURRENT_PROJECT_VERSION = 1;
				DEBUG_INFORMATION_FORMAT = "dwarf-with-dsym";
				DYLIB_CURRENT_VERSION = 1;
				DYLIB_INSTALL_NAME_BASE = "@rpath";
				ENABLE_NS_ASSERTIONS = NO;
				ENABLE_STRICT_OBJC_MSGSEND = YES;
				GCC_TREAT_WARNINGS_AS_ERRORS = YES;
				GCC_WARN_64_TO_32_BIT_CONVERSION = YES;
				GCC_WARN_ABOUT_MISSING_NEWLINE = YES;
				GCC_WARN_ABOUT_RETURN_TYPE = YES_ERROR;
				GCC_WARN_UNDECLARED_SELECTOR = YES;
				GCC_WARN_UNINITIALIZED_AUTOS = YES_AGGRESSIVE;
				GCC_WARN_UNUSED_FUNCTION = YES;
				GCC_WARN_UNUSED_VARIABLE = YES;
				IPHONEOS_DEPLOYMENT_TARGET = 8.0;
				MACOSX_DEPLOYMENT_TARGET = 10.9;
				OTHER_SWIFT_FLAGS = "-DXcode";
				PRODUCT_NAME = "$(TARGET_NAME)";
				SKIP_INSTALL = YES;
				SWIFT_TREAT_WARNINGS_AS_ERRORS = YES;
				SWIFT_VERSION = 3.0.1;
				USE_HEADERMAP = NO;
				VALIDATE_PRODUCT = YES;
			};
			name = Release;
		};
		"_______Debug_" /* Debug */ = {
			isa = XCBuildConfiguration;
			buildSettings = {
				ALWAYS_SEARCH_USER_PATHS = NO;
				CLANG_ANALYZER_NONNULL = YES;
				CLANG_WARN_BOOL_CONVERSION = YES;
				CLANG_WARN_CONSTANT_CONVERSION = YES;
				CLANG_WARN_DIRECT_OBJC_ISA_USAGE = YES_ERROR;
				CLANG_WARN_DOCUMENTATION_COMMENTS = YES;
				CLANG_WARN_EMPTY_BODY = YES;
				CLANG_WARN_ENUM_CONVERSION = YES;
				CLANG_WARN_INFINITE_RECURSION = YES;
				CLANG_WARN_INT_CONVERSION = YES;
				CLANG_WARN_OBJC_ROOT_CLASS = YES_ERROR;
				CLANG_WARN_SUSPICIOUS_MOVES = YES;
				CLANG_WARN_UNREACHABLE_CODE = YES;
				CLANG_WARN__DUPLICATE_METHOD_MATCH = YES;
				COMBINE_HIDPI_IMAGES = YES;
				COPY_PHASE_STRIP = NO;
				CURRENT_PROJECT_VERSION = 1;
				DEBUG_INFORMATION_FORMAT = dwarf;
				DYLIB_CURRENT_VERSION = 1;
				DYLIB_INSTALL_NAME_BASE = "@rpath";
				ENABLE_STRICT_OBJC_MSGSEND = YES;
				ENABLE_TESTABILITY = YES;
				GCC_OPTIMIZATION_LEVEL = 0;
				GCC_PREPROCESSOR_DEFINITIONS = "DEBUG=1";
				GCC_TREAT_WARNINGS_AS_ERRORS = YES;
				GCC_WARN_64_TO_32_BIT_CONVERSION = YES;
				GCC_WARN_ABOUT_MISSING_NEWLINE = YES;
				GCC_WARN_ABOUT_RETURN_TYPE = YES_ERROR;
				GCC_WARN_UNDECLARED_SELECTOR = YES;
				GCC_WARN_UNINITIALIZED_AUTOS = YES_AGGRESSIVE;
				GCC_WARN_UNUSED_FUNCTION = YES;
				GCC_WARN_UNUSED_VARIABLE = YES;
				IPHONEOS_DEPLOYMENT_TARGET = 8.0;
				MACOSX_DEPLOYMENT_TARGET = 10.9;
				ONLY_ACTIVE_ARCH = YES;
				OTHER_SWIFT_FLAGS = "-DXcode";
				PRODUCT_NAME = "$(TARGET_NAME)";
				SKIP_INSTALL = YES;
				STRIP_INSTALLED_PRODUCT = NO;
				SWIFT_ACTIVE_COMPILATION_CONDITIONS = DEBUG;
				SWIFT_OPTIMIZATION_LEVEL = "-Onone";
				SWIFT_TREAT_WARNINGS_AS_ERRORS = YES;
				SWIFT_VERSION = 3.0.1;
				USE_HEADERMAP = NO;
			};
			name = Debug;
		};
/* End XCBuildConfiguration section */

/* Begin XCConfigurationList section */
		9C8CDA1A1D7A288E00E207CA /* Build configuration list for PBXNativeTarget "SwiftProtobufTestSuite_iOS" */ = {
			isa = XCConfigurationList;
			buildConfigurations = (
				9C8CDA1B1D7A288E00E207CA /* Debug */,
				9C8CDA1C1D7A288E00E207CA /* Release */,
			);
			defaultConfigurationIsVisible = 0;
			defaultConfigurationName = Debug;
		};
		BD12FD3D1D767BA1001815C7 /* Build configuration list for PBXNativeTarget "SwiftProtobuf_iOS" */ = {
			isa = XCConfigurationList;
			buildConfigurations = (
				BD12FD3B1D767BA1001815C7 /* Debug */,
				BD12FD3C1D767BA1001815C7 /* Release */,
			);
			defaultConfigurationIsVisible = 0;
			defaultConfigurationName = Debug;
		};
		F44F93761DAEA53900BC5B85 /* Build configuration list for PBXNativeTarget "SwiftProtobuf_tvOS" */ = {
			isa = XCConfigurationList;
			buildConfigurations = (
				F44F93741DAEA53900BC5B85 /* Debug */,
				F44F93751DAEA53900BC5B85 /* Release */,
			);
			defaultConfigurationIsVisible = 0;
			defaultConfigurationName = Debug;
		};
		F44F93A71DAEA7C500BC5B85 /* Build configuration list for PBXNativeTarget "SwiftProtobufTestSuite_tvOS" */ = {
			isa = XCConfigurationList;
			buildConfigurations = (
				F44F93A81DAEA7C500BC5B85 /* Debug */,
				F44F93A91DAEA7C500BC5B85 /* Release */,
			);
			defaultConfigurationIsVisible = 0;
			defaultConfigurationName = Debug;
		};
		F44F94051DAEB13F00BC5B85 /* Build configuration list for PBXNativeTarget "SwiftProtobuf_watchOS" */ = {
			isa = XCConfigurationList;
			buildConfigurations = (
				F44F94031DAEB13F00BC5B85 /* Debug */,
				F44F94041DAEB13F00BC5B85 /* Release */,
			);
			defaultConfigurationIsVisible = 0;
			defaultConfigurationName = Debug;
		};
		"___RootConfs_" /* Build configuration list for PBXProject "SwiftProtobuf" */ = {
			isa = XCConfigurationList;
			buildConfigurations = (
				"_______Debug_" /* Debug */,
				"_____Release_" /* Release */,
			);
			defaultConfigurationIsVisible = 0;
			defaultConfigurationName = Debug;
		};
		"_______Confs_Protobuf" /* Build configuration list for PBXNativeTarget "SwiftProtobuf_macOS" */ = {
			isa = XCConfigurationList;
			buildConfigurations = (
				"___DebugConf_Protobuf" /* Debug */,
				_ReleaseConf_Protobuf /* Release */,
			);
			defaultConfigurationIsVisible = 0;
			defaultConfigurationName = Debug;
		};
		"_______Confs_ProtobufTestSuite" /* Build configuration list for PBXNativeTarget "SwiftProtobufTestSuite_macOS" */ = {
			isa = XCConfigurationList;
			buildConfigurations = (
				"___DebugConf_ProtobufTestSuite" /* Debug */,
				_ReleaseConf_ProtobufTestSuite /* Release */,
			);
			defaultConfigurationIsVisible = 0;
			defaultConfigurationName = Debug;
		};
/* End XCConfigurationList section */
	};
	rootObject = __RootObject_ /* Project object */;
}<|MERGE_RESOLUTION|>--- conflicted
+++ resolved
@@ -1439,11 +1439,7 @@
 				F44F938E1DAEA76700BC5B85 /* JSONTypeAdditions.swift in Sources */,
 				AAF2EE011DFB1450007B510F /* JSONIntegerConverting.swift in Sources */,
 				F44F93801DAEA76700BC5B85 /* Google_Protobuf_Wrappers+Extensions.swift in Sources */,
-<<<<<<< HEAD
 				F44F938C1DAEA76700BC5B85 /* JSONDecoder.swift in Sources */,
-=======
-				F44F93901DAEA76700BC5B85 /* MirrorVisitor.swift in Sources */,
->>>>>>> a609ef4e
 				F44F93911DAEA76700BC5B85 /* OneofEnum.swift in Sources */,
 				F44F938F1DAEA76700BC5B85 /* Message.swift in Sources */,
 				F44F93861DAEA76700BC5B85 /* Enum.swift in Sources */,
