/*
 * DO NOT EDIT.
 *
 * Generated by the protocol buffer compiler.
 * Source: google/protobuf/unittest_optimize_for.proto
 *
 */

//  Protocol Buffers - Google's data interchange format
//  Copyright 2008 Google Inc.  All rights reserved.
//  https://developers.google.com/protocol-buffers/
// 
//  Redistribution and use in source and binary forms, with or without
//  modification, are permitted provided that the following conditions are
//  met:
// 
//      * Redistributions of source code must retain the above copyright
//  notice, this list of conditions and the following disclaimer.
//      * Redistributions in binary form must reproduce the above
//  copyright notice, this list of conditions and the following disclaimer
//  in the documentation and/or other materials provided with the
//  distribution.
//      * Neither the name of Google Inc. nor the names of its
//  contributors may be used to endorse or promote products derived from
//  this software without specific prior written permission.
// 
//  THIS SOFTWARE IS PROVIDED BY THE COPYRIGHT HOLDERS AND CONTRIBUTORS
//  "AS IS" AND ANY EXPRESS OR IMPLIED WARRANTIES, INCLUDING, BUT NOT
//  LIMITED TO, THE IMPLIED WARRANTIES OF MERCHANTABILITY AND FITNESS FOR
//  A PARTICULAR PURPOSE ARE DISCLAIMED. IN NO EVENT SHALL THE COPYRIGHT
//  OWNER OR CONTRIBUTORS BE LIABLE FOR ANY DIRECT, INDIRECT, INCIDENTAL,
//  SPECIAL, EXEMPLARY, OR CONSEQUENTIAL DAMAGES (INCLUDING, BUT NOT
//  LIMITED TO, PROCUREMENT OF SUBSTITUTE GOODS OR SERVICES; LOSS OF USE,
//  DATA, OR PROFITS; OR BUSINESS INTERRUPTION) HOWEVER CAUSED AND ON ANY
//  THEORY OF LIABILITY, WHETHER IN CONTRACT, STRICT LIABILITY, OR TORT
//  (INCLUDING NEGLIGENCE OR OTHERWISE) ARISING IN ANY WAY OUT OF THE USE
//  OF THIS SOFTWARE, EVEN IF ADVISED OF THE POSSIBILITY OF SUCH DAMAGE.

//  Author: kenton@google.com (Kenton Varda)
//   Based on original Protocol Buffers design by
//   Sanjay Ghemawat, Jeff Dean, and others.
// 
//  A proto file which uses optimize_for = CODE_SIZE.

import Foundation
import SwiftProtobuf

// If the compiler emits an error on this type, it is because this file
// was generated by a version of the `protoc` Swift plug-in that is
// incompatible with the version of SwiftProtobuf to which you are linking.
// Please ensure that your are building against the same version of the API
// that was used to generate this file.
fileprivate struct _GeneratedWithProtocGenSwiftVersion: SwiftProtobuf.ProtobufAPIVersionCheck {
  struct _1: SwiftProtobuf.ProtobufAPIVersion_1 {}
  typealias Version = _1
}

struct ProtobufUnittest_TestOptimizedForSize: SwiftProtobuf.Proto2Message, SwiftProtobuf.ExtensibleMessage, SwiftProtobuf._MessageImplementationBase, SwiftProtobuf._ProtoNameProviding {
  static let protoMessageName: String = "TestOptimizedForSize"
  static let protoPackageName: String = "protobuf_unittest"
  static let _protobuf_fieldNames: FieldNameMap = [
    1: .same(proto: "i"),
    19: .same(proto: "msg"),
    2: .unique(proto: "integer_field", json: "integerField"),
    3: .unique(proto: "string_field", json: "stringField"),
  ]

  private class _StorageClass {
    var _i: Int32? = nil
    var _msg: ProtobufUnittest_ForeignMessage? = nil
    var _foo: ProtobufUnittest_TestOptimizedForSize.OneOf_Foo?

    init() {}

    func copy() -> _StorageClass {
      let clone = _StorageClass()
      clone._i = _i
      clone._msg = _msg
      clone._foo = _foo
      return clone
    }
  }

  private var _storage = _StorageClass()

  private mutating func _uniqueStorage() -> _StorageClass {
    if !isKnownUniquelyReferenced(&_storage) {
      _storage = _storage.copy()
    }
    return _storage
  }

  var i: Int32 {
    get {return _storage._i ?? 0}
    set {_uniqueStorage()._i = newValue}
  }
  var hasI: Bool {
    return _storage._i != nil
  }
  mutating func clearI() {
    return _storage._i = nil
  }

  var msg: ProtobufUnittest_ForeignMessage {
    get {return _storage._msg ?? ProtobufUnittest_ForeignMessage()}
    set {_uniqueStorage()._msg = newValue}
  }
  var hasMsg: Bool {
    return _storage._msg != nil
  }
  mutating func clearMsg() {
    return _storage._msg = nil
  }

  var integerField: Int32 {
    get {
      if case .integerField(let v)? = _storage._foo {
        return v
      }
      return 0
    }
    set {
      _uniqueStorage()._foo = .integerField(newValue)
    }
  }

  var stringField: String {
    get {
      if case .stringField(let v)? = _storage._foo {
        return v
      }
      return ""
    }
    set {
      _uniqueStorage()._foo = .stringField(newValue)
    }
  }

  var foo: OneOf_Foo? {
    get {return _storage._foo}
    set {
      _uniqueStorage()._foo = newValue
    }
  }

  var unknownFields = SwiftProtobuf.UnknownStorage()

  enum OneOf_Foo: Equatable {
    case integerField(Int32)
    case stringField(String)

    static func ==(lhs: ProtobufUnittest_TestOptimizedForSize.OneOf_Foo, rhs: ProtobufUnittest_TestOptimizedForSize.OneOf_Foo) -> Bool {
      switch (lhs, rhs) {
      case (.integerField(let l), .integerField(let r)): return l == r
      case (.stringField(let l), .stringField(let r)): return l == r
      default: return false
      }
    }

    fileprivate init?<T: SwiftProtobuf.Decoder>(byDecodingFrom decoder: inout T, fieldNumber: Int) throws {
      switch fieldNumber {
      case 2:
        var value: Int32?
        try decoder.decodeSingularInt32Field(value: &value)
        if let value = value {
          self = .integerField(value)
          return
        }
      case 3:
        var value: String?
        try decoder.decodeSingularStringField(value: &value)
        if let value = value {
          self = .stringField(value)
          return
        }
      default:
        break
      }
      return nil
    }

    fileprivate func traverse<V: SwiftProtobuf.Visitor>(visitor: inout V, start: Int, end: Int) throws {
      switch self {
      case .integerField(let v):
        if start <= 2 && 2 < end {
          try visitor.visitSingularInt32Field(value: v, fieldNumber: 2)
        }
      case .stringField(let v):
        if start <= 3 && 3 < end {
          try visitor.visitSingularStringField(value: v, fieldNumber: 3)
        }
      }
    }
  }

  struct Extensions {

    static let test_extension = SwiftProtobuf.MessageExtension<OptionalExtensionField<SwiftProtobuf.ProtobufInt32>, ProtobufUnittest_TestOptimizedForSize>(
      fieldNumber: 1234,
      fieldNames: .same(proto: "protobuf_unittest.TestOptimizedForSize.test_extension"),
      defaultValue: 0
    )

    static let test_extension2 = SwiftProtobuf.MessageExtension<OptionalMessageExtensionField<ProtobufUnittest_TestRequiredOptimizedForSize>, ProtobufUnittest_TestOptimizedForSize>(
      fieldNumber: 1235,
      fieldNames: .same(proto: "protobuf_unittest.TestOptimizedForSize.test_extension2"),
      defaultValue: ProtobufUnittest_TestRequiredOptimizedForSize()
    )
  }

  init() {}

  public var isInitialized: Bool {
    return withExtendedLifetime(_storage) { (_storage: _StorageClass) in
      if !_extensionFieldValues.isInitialized {return false}
      return true
    }
  }

  mutating func _protoc_generated_decodeMessage<D: SwiftProtobuf.Decoder>(decoder: inout D) throws {
    try withExtendedLifetime(_storage) { (_storage: _StorageClass) in
      while let fieldNumber = try decoder.nextFieldNumber() {
        try decodeField(decoder: &decoder, fieldNumber: fieldNumber)
      }
    }
  }

  mutating func _protoc_generated_decodeField<D: SwiftProtobuf.Decoder>(decoder: inout D, fieldNumber: Int) throws {
    switch fieldNumber {
    case 1: try decoder.decodeSingularInt32Field(value: &_storage._i)
    case 19: try decoder.decodeSingularMessageField(value: &_storage._msg)
    case 2, 3:
      if _storage._foo != nil {
        try decoder.handleConflictingOneOf()
      }
      _storage._foo = try ProtobufUnittest_TestOptimizedForSize.OneOf_Foo(byDecodingFrom: &decoder, fieldNumber: fieldNumber)
    default: if (1000 <= fieldNumber && fieldNumber < 536870912) {
        try decoder.decodeExtensionField(values: &_extensionFieldValues, messageType: ProtobufUnittest_TestOptimizedForSize.self, fieldNumber: fieldNumber)
      }
    }
  }

  func _protoc_generated_traverse<V: SwiftProtobuf.Visitor>(visitor: inout V) throws {
    try withExtendedLifetime(_storage) { (_storage: _StorageClass) in
      if let v = _storage._i {
        try visitor.visitSingularInt32Field(value: v, fieldNumber: 1)
      }
      try _storage._foo?.traverse(visitor: &visitor, start: 2, end: 4)
      if let v = _storage._msg {
        try visitor.visitSingularMessageField(value: v, fieldNumber: 19)
      }
<<<<<<< HEAD
      try visitor.visitExtensionFields(fields: storage.extensionFieldValues, start: 1000, end: 536870912)
      try storage.unknownFields.traverse(visitor: &visitor)
=======
      try visitor.visitExtensionFields(fields: _extensionFieldValues, start: 1000, end: 536870912)
      unknownFields.traverse(visitor: &visitor)
>>>>>>> c1adb3cb
    }
  }

  func _protoc_generated_isEqualTo(other: ProtobufUnittest_TestOptimizedForSize) -> Bool {
    return withExtendedLifetime((_storage, other._storage)) { (_storage, other_storage) in
      if _storage !== other_storage {
        if _storage._i != other_storage._i {return false}
        if _storage._msg != other_storage._msg {return false}
        if _storage._foo != other_storage._foo {return false}
      }
      if unknownFields != other.unknownFields {return false}
      if _extensionFieldValues != other._extensionFieldValues {return false}
      return true
    }
  }

  private var _extensionFieldValues = SwiftProtobuf.ExtensionFieldValueSet()

  mutating func setExtensionValue<F: SwiftProtobuf.ExtensionField>(ext: SwiftProtobuf.MessageExtension<F, ProtobufUnittest_TestOptimizedForSize>, value: F.ValueType) {
    _extensionFieldValues[ext.fieldNumber] = ext.set(value: value)
  }

  mutating func clearExtensionValue<F: SwiftProtobuf.ExtensionField>(ext: SwiftProtobuf.MessageExtension<F, ProtobufUnittest_TestOptimizedForSize>) {
    _extensionFieldValues[ext.fieldNumber] = nil
  }

  func getExtensionValue<F: SwiftProtobuf.ExtensionField>(ext: SwiftProtobuf.MessageExtension<F, ProtobufUnittest_TestOptimizedForSize>) -> F.ValueType {
    if let fieldValue = _extensionFieldValues[ext.fieldNumber] as? F {
      return fieldValue.value
    }
    return ext.defaultValue
  }

  func hasExtensionValue<F: SwiftProtobuf.ExtensionField>(ext: SwiftProtobuf.MessageExtension<F, ProtobufUnittest_TestOptimizedForSize>) -> Bool {
    return _extensionFieldValues[ext.fieldNumber] is F
  }
  func _protobuf_fieldNames(for number: Int) -> FieldNameMap.Names? {
    return ProtobufUnittest_TestOptimizedForSize._protobuf_fieldNames.fieldNames(for: number) ?? _extensionFieldValues.fieldNames(for: number)
  }
}

struct ProtobufUnittest_TestRequiredOptimizedForSize: SwiftProtobuf.Proto2Message, SwiftProtobuf._MessageImplementationBase, SwiftProtobuf._ProtoNameProviding {
  static let protoMessageName: String = "TestRequiredOptimizedForSize"
  static let protoPackageName: String = "protobuf_unittest"
  static let _protobuf_fieldNames: FieldNameMap = [
    1: .same(proto: "x"),
  ]

  private var _x: Int32? = nil
  var x: Int32 {
    get {return _x ?? 0}
    set {_x = newValue}
  }
  var hasX: Bool {
    return _x != nil
  }
  mutating func clearX() {
    return _x = nil
  }

  var unknownFields = SwiftProtobuf.UnknownStorage()

  init() {}

  public var isInitialized: Bool {
    if _x == nil {return false}
    return true
  }

  mutating func _protoc_generated_decodeMessage<D: SwiftProtobuf.Decoder>(decoder: inout D) throws {
    while let fieldNumber = try decoder.nextFieldNumber() {
      try decodeField(decoder: &decoder, fieldNumber: fieldNumber)
    }
  }

  mutating func _protoc_generated_decodeField<D: SwiftProtobuf.Decoder>(decoder: inout D, fieldNumber: Int) throws {
    switch fieldNumber {
    case 1: try decoder.decodeSingularInt32Field(value: &_x)
    default: break
    }
  }

  func _protoc_generated_traverse<V: SwiftProtobuf.Visitor>(visitor: inout V) throws {
    if let v = _x {
      try visitor.visitSingularInt32Field(value: v, fieldNumber: 1)
    }
    try unknownFields.traverse(visitor: &visitor)
  }

  func _protoc_generated_isEqualTo(other: ProtobufUnittest_TestRequiredOptimizedForSize) -> Bool {
    if _x != other._x {return false}
    if unknownFields != other.unknownFields {return false}
    return true
  }
}

struct ProtobufUnittest_TestOptionalOptimizedForSize: SwiftProtobuf.Proto2Message, SwiftProtobuf._MessageImplementationBase, SwiftProtobuf._ProtoNameProviding {
  static let protoMessageName: String = "TestOptionalOptimizedForSize"
  static let protoPackageName: String = "protobuf_unittest"
  static let _protobuf_fieldNames: FieldNameMap = [
    1: .same(proto: "o"),
  ]

  private class _StorageClass {
    var _o: ProtobufUnittest_TestRequiredOptimizedForSize? = nil

    init() {}

    func copy() -> _StorageClass {
      let clone = _StorageClass()
      clone._o = _o
      return clone
    }
  }

  private var _storage = _StorageClass()

  private mutating func _uniqueStorage() -> _StorageClass {
    if !isKnownUniquelyReferenced(&_storage) {
      _storage = _storage.copy()
    }
    return _storage
  }

  var o: ProtobufUnittest_TestRequiredOptimizedForSize {
    get {return _storage._o ?? ProtobufUnittest_TestRequiredOptimizedForSize()}
    set {_uniqueStorage()._o = newValue}
  }
  var hasO: Bool {
    return _storage._o != nil
  }
  mutating func clearO() {
    return _storage._o = nil
  }

  var unknownFields = SwiftProtobuf.UnknownStorage()

  init() {}

  public var isInitialized: Bool {
    return withExtendedLifetime(_storage) { (_storage: _StorageClass) in
      if let v = _storage._o, !v.isInitialized {return false}
      return true
    }
  }

  mutating func _protoc_generated_decodeMessage<D: SwiftProtobuf.Decoder>(decoder: inout D) throws {
    try withExtendedLifetime(_storage) { (_storage: _StorageClass) in
      while let fieldNumber = try decoder.nextFieldNumber() {
        try decodeField(decoder: &decoder, fieldNumber: fieldNumber)
      }
    }
  }

  mutating func _protoc_generated_decodeField<D: SwiftProtobuf.Decoder>(decoder: inout D, fieldNumber: Int) throws {
    switch fieldNumber {
    case 1: try decoder.decodeSingularMessageField(value: &_storage._o)
    default: break
    }
  }

  func _protoc_generated_traverse<V: SwiftProtobuf.Visitor>(visitor: inout V) throws {
    try withExtendedLifetime(_storage) { (_storage: _StorageClass) in
      if let v = _storage._o {
        try visitor.visitSingularMessageField(value: v, fieldNumber: 1)
      }
<<<<<<< HEAD
      try storage.unknownFields.traverse(visitor: &visitor)
=======
      unknownFields.traverse(visitor: &visitor)
>>>>>>> c1adb3cb
    }
  }

  func _protoc_generated_isEqualTo(other: ProtobufUnittest_TestOptionalOptimizedForSize) -> Bool {
    return withExtendedLifetime((_storage, other._storage)) { (_storage, other_storage) in
      if _storage !== other_storage {
        if _storage._o != other_storage._o {return false}
      }
      if unknownFields != other.unknownFields {return false}
      return true
    }
  }
}

extension ProtobufUnittest_TestOptimizedForSize {
  var ProtobufUnittest_TestOptimizedForSize_testExtension: Int32 {
    get {return getExtensionValue(ext: ProtobufUnittest_TestOptimizedForSize.Extensions.test_extension) ?? 0}
    set {setExtensionValue(ext: ProtobufUnittest_TestOptimizedForSize.Extensions.test_extension, value: newValue)}
  }
  var hasProtobufUnittest_TestOptimizedForSize_testExtension: Bool {
    return hasExtensionValue(ext: ProtobufUnittest_TestOptimizedForSize.Extensions.test_extension)
  }
  mutating func clearProtobufUnittest_TestOptimizedForSize_testExtension() {
    clearExtensionValue(ext: ProtobufUnittest_TestOptimizedForSize.Extensions.test_extension)
  }
}

extension ProtobufUnittest_TestOptimizedForSize {
  var ProtobufUnittest_TestOptimizedForSize_testExtension2: ProtobufUnittest_TestRequiredOptimizedForSize {
    get {return getExtensionValue(ext: ProtobufUnittest_TestOptimizedForSize.Extensions.test_extension2) ?? ProtobufUnittest_TestRequiredOptimizedForSize()}
    set {setExtensionValue(ext: ProtobufUnittest_TestOptimizedForSize.Extensions.test_extension2, value: newValue)}
  }
  var hasProtobufUnittest_TestOptimizedForSize_testExtension2: Bool {
    return hasExtensionValue(ext: ProtobufUnittest_TestOptimizedForSize.Extensions.test_extension2)
  }
  mutating func clearProtobufUnittest_TestOptimizedForSize_testExtension2() {
    clearExtensionValue(ext: ProtobufUnittest_TestOptimizedForSize.Extensions.test_extension2)
  }
}

let ProtobufUnittest_UnittestOptimizeFor_Extensions: SwiftProtobuf.ExtensionSet = [
  ProtobufUnittest_TestOptimizedForSize.Extensions.test_extension,
  ProtobufUnittest_TestOptimizedForSize.Extensions.test_extension2
]<|MERGE_RESOLUTION|>--- conflicted
+++ resolved
@@ -249,13 +249,8 @@
       if let v = _storage._msg {
         try visitor.visitSingularMessageField(value: v, fieldNumber: 19)
       }
-<<<<<<< HEAD
-      try visitor.visitExtensionFields(fields: storage.extensionFieldValues, start: 1000, end: 536870912)
-      try storage.unknownFields.traverse(visitor: &visitor)
-=======
       try visitor.visitExtensionFields(fields: _extensionFieldValues, start: 1000, end: 536870912)
-      unknownFields.traverse(visitor: &visitor)
->>>>>>> c1adb3cb
+      try unknownFields.traverse(visitor: &visitor)
     }
   }
 
@@ -422,11 +417,7 @@
       if let v = _storage._o {
         try visitor.visitSingularMessageField(value: v, fieldNumber: 1)
       }
-<<<<<<< HEAD
-      try storage.unknownFields.traverse(visitor: &visitor)
-=======
-      unknownFields.traverse(visitor: &visitor)
->>>>>>> c1adb3cb
+      try unknownFields.traverse(visitor: &visitor)
     }
   }
 
