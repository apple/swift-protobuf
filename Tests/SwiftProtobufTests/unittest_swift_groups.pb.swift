--- conflicted
+++ resolved
@@ -73,18 +73,11 @@
 
   init() {}
 
-<<<<<<< HEAD
   public var isInitialized: Bool {
     if !extensionFieldValues.isInitialized {return false}
     return true
   }
 
-  public mutating func _protoc_generated_decodeField<T: SwiftProtobuf.FieldDecoder>(setter: inout T, protoFieldNumber: Int) throws {
-    switch protoFieldNumber {
-    case 1: try setter.decodeSingularField(fieldType: SwiftProtobuf.ProtobufInt32.self, value: &_a)
-    default: if (2 <= protoFieldNumber && protoFieldNumber < 11) {
-        try setter.decodeExtensionField(values: &extensionFieldValues, messageType: SwiftTestGroupExtensions.self, protoFieldNumber: protoFieldNumber)
-=======
   public mutating func _protoc_generated_decodeMessage<D: SwiftProtobuf.Decoder>(decoder: inout D) throws {
     while let fieldNumber = try decoder.nextFieldNumber() {
       try decodeField(decoder: &decoder, fieldNumber: fieldNumber)
@@ -96,7 +89,6 @@
     case 1: try decoder.decodeSingularInt32Field(value: &_a)
     default: if (2 <= fieldNumber && fieldNumber < 11) {
         try decoder.decodeExtensionField(values: &extensionFieldValues, messageType: SwiftTestGroupExtensions.self, fieldNumber: fieldNumber)
->>>>>>> 5ed6bb3d
       }
     }
   }
