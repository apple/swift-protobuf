// Sources/protoc-gen-swift/StringUtils.swift - String processing utilities
//
// Copyright (c) 2014 - 2016 Apple Inc. and the project authors
// Licensed under Apache License v2.0 with Runtime Library Exception
//
// See LICENSE.txt for license information:
// https://github.com/apple/swift-protobuf/blob/master/LICENSE.txt
//
// -----------------------------------------------------------------------------

import Foundation
import SwiftProtobufPluginLibrary

func splitPath(pathname: String) -> (dir:String, base:String, suffix:String) {
  var dir = ""
  var base = ""
  var suffix = ""
  for c in pathname {
    if c == "/" {
      dir += base + suffix + String(c)
      base = ""
      suffix = ""
    } else if c == "." {
      base += suffix
      suffix = String(c)
    } else {
      suffix += String(c)
    }
  }
  let validSuffix = suffix.isEmpty || suffix.first == "."
  if !validSuffix {
    base += suffix
    suffix = ""
  }
  return (dir: dir, base: base, suffix: suffix)
}

func partition(string: String, atFirstOccurrenceOf substring: String) -> (String, String) {
  guard let index = string.range(of: substring)?.lowerBound else {
    return (string, "")
  }
  return (String(string[..<index]),
          String(string[string.index(after: index)...]))
}

func parseParameter(string: String?) -> [(key:String, value:String)] {
  guard let string = string, !string.isEmpty else {
    return []
  }
  let parts = string.components(separatedBy: ",")
  let asPairs = parts.map { partition(string: $0, atFirstOccurrenceOf: "=") }
  let result = asPairs.map { (key:trimWhitespace($0), value:trimWhitespace($1)) }
  return result
}

func trimWhitespace(_ s: String) -> String {
  return s.trimmingCharacters(in: .whitespacesAndNewlines)
}

/// The protoc parser emits byte literals using an escaped C convention.
/// Fortunately, it uses only a limited subset of the C escapse:
///  \n\r\t\\\'\" and three-digit octal escapes but nothing else.
func escapedToDataLiteral(_ s: String, with namer: SwiftProtobufNamer) -> String {
  if s.isEmpty {
<<<<<<< HEAD
    return "\(namer.swiftProtobufModuleName).Internal.emptyData"
=======
    return "Data()"
>>>>>>> e0f85a8a
  }
  var out = "Data(["
  var separator = ""
  var escape = false
  var octal = 0
  var octalAccumulator = 0
  for c in s.utf8 {
    if octal > 0 {
      precondition(c >= 48 && c < 56)
      octalAccumulator <<= 3
      octalAccumulator |= (Int(c) - 48)
      octal -= 1
      if octal == 0 {
        out += separator
        out += "\(octalAccumulator)"
        separator = ", "
      }
    } else if escape {
      switch c {
      case 110:
        out += separator
        out += "10"
        separator = ", "
      case 114:
        out += separator
        out += "13"
        separator = ", "
      case 116:
        out += separator
        out += "9"
        separator = ", "
      case 48..<56:
        octal = 2 // 2 more digits
        octalAccumulator = Int(c) - 48
      default:
        out += separator
        out += "\(c)"
        separator = ", "
      }
      escape = false
    } else if c == 92 { // backslash
      escape = true
    } else {
      out += separator
      out += "\(c)"
      separator = ", "
    }
  }
  out += "])"
  return out
}

/// Generate a Swift string literal suitable for including in
/// source code
private let hexdigits = ["0", "1", "2", "3", "4", "5", "6", "7", "8", "9", "a", "b", "c", "d", "e", "f"]

func stringToEscapedStringLiteral(_ s: String) -> String {
  if s.isEmpty {
    return "String()"
  }
  var out = "\""
  for c in s.unicodeScalars {
    switch c.value {
    case 0:
      out += "\\0"
    case 1..<32:
      let n = Int(c.value)
      let hex1 = hexdigits[(n >> 4) & 15]
      let hex2 = hexdigits[n & 15]
      out += "\\u{" + hex1 + hex2 + "}"
    case 34:
      out += "\\\""
    case 92:
      out += "\\\\"
    default:
      out.append(String(c))
    }
  }
  return out + "\""
}<|MERGE_RESOLUTION|>--- conflicted
+++ resolved
@@ -60,13 +60,9 @@
 /// The protoc parser emits byte literals using an escaped C convention.
 /// Fortunately, it uses only a limited subset of the C escapse:
 ///  \n\r\t\\\'\" and three-digit octal escapes but nothing else.
-func escapedToDataLiteral(_ s: String, with namer: SwiftProtobufNamer) -> String {
+func escapedToDataLiteral(_ s: String) -> String {
   if s.isEmpty {
-<<<<<<< HEAD
-    return "\(namer.swiftProtobufModuleName).Internal.emptyData"
-=======
     return "Data()"
->>>>>>> e0f85a8a
   }
   var out = "Data(["
   var separator = ""
