// Sources/SwiftProtobuf/Google_Protobuf_Any.swift - Well-known Any type
//
// Copyright (c) 2014 - 2016 Apple Inc. and the project authors
// Licensed under Apache License v2.0 with Runtime Library Exception
//
// See LICENSE.txt for license information:
// https://github.com/apple/swift-protobuf/blob/master/LICENSE.txt
//
// -----------------------------------------------------------------------------
///
/// This is pretty much completely hand-built.
///
/// Generating it from any.proto -- even just partially -- is
/// probably not feasible.
///
// -----------------------------------------------------------------------------

import Foundation

/// Any objects can be parsed from Protobuf Binary, Protobuf Text, or JSON.
/// The contents are not parsed immediately; the raw data is held in the Any
/// object until you `unpack()` it into a message.  At this time, any
/// error can occur that might have occurred from a regular decoding
/// operation.  In addition, there are a number of other errors that are
/// possible, involving the structure of the Any object itself.
public enum AnyUnpackError: Error {
    /// The `urlType` field in the Any object did not match the message type
    /// provided to the `unpack()` method.
    case typeMismatch
    /// Well-known types being decoded from JSON must have only two
    /// fields:  the `@type` field and a `value` field containing
    /// the specialized JSON coding of the well-known type.
    case malformedWellKnownTypeJSON
    /// The `typeURL` field could not be parsed.
    case malformedTypeURL
    /// There was something else wrong...
    case malformedAnyField
    /// The Any field is empty.  You can only `unpack()` an Any
    /// field if it contains an object (either from an initializer
    /// or from having been decoded).
    case emptyAnyField
    /// Decoding JSON or Text format requires the message type
    /// to have been compiled with textual field names.
    case missingFieldNames
}

fileprivate func typeName(fromURL s: String) -> String {
    var typeStart = s.startIndex
    var i = typeStart
    while i < s.endIndex {
        let c = s[i]
        i = s.index(after: i)
        if c == "/" {
            typeStart = i
        }
    }

    return s[typeStart..<s.endIndex]
}

fileprivate func typeName(fromMessage message: Message) -> String {
    let msgType = type(of: message)
    let protoPackageName = msgType.protoPackageName
    if protoPackageName == "" {
        return msgType.protoMessageName
    } else {
        return "\(protoPackageName).\(msgType.protoMessageName)"
    }
}

public extension Message {
  /// Initialize this message from the provided `google.protobuf.Any`
  /// well-known type.
  ///
  /// This corresponds to the `unpack` method in the Google C++ API.
  ///
  /// If the Any object was decoded from Protobuf Binary or JSON
  /// format, then the enclosed field data was stored and is not
  /// fully decoded until you unpack the Any object into a message.
  /// As such, this method will typically need to perform a full
  /// deserialization of the enclosed data and can fail for any
  /// reason that deserialization can fail.
  ///
  /// See `Google_Protobuf_Any.unpackTo()` for more discussion.
  ///
  public init(unpackingAny: Google_Protobuf_Any) throws {
    self.init()
    try unpackingAny.unpackTo(target: &self)
  }
}

///   `Any` contains an arbitrary serialized message along with a URL
///   that describes the type of the serialized message.
///
///   JSON
///   ====
///   The JSON representation of an `Any` value uses the regular
///   representation of the deserialized, embedded message, with an
///   additional field `@type` which contains the type URL. Example:
///
///       package google.profile;
///       message Person {
///         string first_name = 1;
///         string last_name = 2;
///       }
///
///       {
///         "@type": "type.googleapis.com/google.profile.Person",
///         "firstName": <string>,
///         "lastName": <string>
///       }
///
///   If the embedded message type is well-known and has a custom JSON
///   representation, that representation will be embedded adding a field
///   `value` which holds the custom JSON in addition to the the `@type`
///   field. Example (for message [google.protobuf.Duration][google.protobuf.Duration]):
///
///       {
///         "@type": "type.googleapis.com/google.protobuf.Duration",
///         "value": "1.212s"
///       }
///
/// Swift implementation details
/// ============================
///
/// Internally, the Google_Protobuf_Any holds either a
/// message struct, a protobuf-serialized bytes value, or a collection
/// of JSON fields.
///
/// If you create a Google_Protobuf_Any(message:) then the object will
/// keep a copy of the provided message.  When the Any itself is later
/// serialized, the message will be inspected to correctly serialize
/// the Any to protobuf or JSON as appropriate.
///
/// If you deserialize a Google_Protobuf_Any() from protobuf, then it will
/// contain a protobuf-serialized form of the contained object.  This will
/// in turn be deserialized only when you use the unpackTo() method.
///
/// If you deserialize a Google_Protobuf_Any() from JSON, then it will
/// contain a set of partially-decoded JSON fields.  These will
/// be fully deserialized when you use the unpackTo() method.
///
/// Note that deserializing from protobuf and reserializing back to
/// protobuf (or JSON-to-JSON) is efficient and well-supported.
/// However, deserializing from protobuf and reserializing to JSON
/// (or vice versa) is much more complicated:
///   * Well-known types are automatically detected and handled as
///     if the Any field were deserialized to the in-memory form
///     and then serialized back out again.
///   * You can register your message types via Google_Protobuf_Any.register().
///     Such types will be automatically handled as above.
///   * Someday, there will be a mechanism for you to provide
///     Type descriptors (which might be fetched from a remote server
///     on-demand).
///
/// In particular, note that it is not possible to decode a google.protobuf.Any
/// field in a protobuf message and then recode to JSON (or vice versa)
/// without having the type information available.  This is a basic
/// limitation of Google's spec for google.protobuf.Any.
///
<<<<<<< HEAD
public struct Google_Protobuf_Any: Message, Proto3Message, _MessageImplementationBase, _ProtoNameProviding, _CustomJSONCodable {
=======
public struct Google_Protobuf_Any: Message, _MessageImplementationBase, _ProtoNameProviding {
>>>>>>> 2a22ae2f
    public static let protoPackageName: String = "google.protobuf"
    public static let protoMessageName: String = "Any"
    public static let _protobuf_nameMap: _NameMap = [
        1: .unique(proto: "type_url", json: "@type"),
        2: .same(proto: "value"),
    ]
    public var unknownFields = UnknownStorage()

    ///   A URL/resource name whose content describes the type of the
    ///   serialized message.
    ///
    ///   For URLs which use the schema `http`, `https`, or no schema, the
    ///   following restrictions and interpretations apply:
    ///
    ///   * If no schema is provided, `https` is assumed.
    ///   * The last segment of the URL's path must represent the fully
    ///     qualified name of the type (as in `path/google.protobuf.Duration`).
    ///   * An HTTP GET on the URL must yield a [google.protobuf.Type][google.protobuf.Type]
    ///     value in binary format, or produce an error.
    ///   * Applications are allowed to cache lookup results based on the
    ///     URL, or have them precompiled into a binary to avoid any
    ///     lookup. Therefore, binary compatibility needs to be preserved
    ///     on changes to types. (Use versioned type names to manage
    ///     breaking changes.)
    ///
    ///   Schemas other than `http`, `https` (or the empty schema) might be
    ///   used with implementation specific semantics.
    public var typeURL: String?

    ///   Must be valid serialized data of the above specified type.
    public var value: Data? {
        get {
            if let value = _value {
                return value
            } else if let message = _message {
                do {
                    return try message.serializedData()
                } catch {
                    return nil
                }
            } else if let _ = _jsonFields, let typeURL = typeURL {
                // Transcode JSON-to-protobuf by decoding/recoding:
                // Well-known types are always available:
                let encodedTypeName = typeName(fromURL: typeURL)
                if let messageType = Google_Protobuf_Any.wellKnownTypes[encodedTypeName] {
                    do {
                        let m = try messageType.init(unpackingAny: self)
                        return try m.serializedData()
                    } catch {
                        return nil
                    }
                }
                // See if the user has registered the type:
                if let messageType = Google_Protobuf_Any.knownTypes[encodedTypeName] {
                    do {
                        let m = try messageType.init(unpackingAny: self)
                        return try m.serializedData()
                    } catch {
                        return nil
                    }
                }
                // TODO: Google spec requires a lot more work in the general case:
                // let encodedType = ... fetch google.protobuf.Type based on typeURL ...
                // let type = Google_Protobuf_Type(protobuf: encodedType)
                // return ProtobufDynamic(type: type, any: self)?.serializeProtobuf()

                // See the comments in serializeJSON() above for more discussion of what would be needed to fully implement this.
                return nil
            } else {
                return nil
            }
        }
        set {
            _value = newValue
            _message = nil
            _jsonFields = nil
        }
    }
    private var _value: Data?

    private var _message: Message?
    private var _jsonFields: [String:String]?

    static private var wellKnownTypes: [String:Message.Type] = [
        "google.protobuf.Any": Google_Protobuf_Any.self,
        "google.protobuf.BoolValue": Google_Protobuf_BoolValue.self,
        "google.protobuf.BytesValue": Google_Protobuf_BytesValue.self,
        "google.protobuf.DoubleValue": Google_Protobuf_DoubleValue.self,
        "google.protobuf.Duration": Google_Protobuf_Duration.self,
        "google.protobuf.FieldMask": Google_Protobuf_FieldMask.self,
        "google.protobuf.FloatValue": Google_Protobuf_FloatValue.self,
        "google.protobuf.Int32Value": Google_Protobuf_Int32Value.self,
        "google.protobuf.Int64Value": Google_Protobuf_Int64Value.self,
        "google.protobuf.ListValue": Google_Protobuf_ListValue.self,
        "google.protobuf.StringValue": Google_Protobuf_StringValue.self,
        "google.protobuf.Struct": Google_Protobuf_Struct.self,
        "google.protobuf.Timestamp": Google_Protobuf_Timestamp.self,
        "google.protobuf.UInt32Value": Google_Protobuf_UInt32Value.self,
        "google.protobuf.UInt64Value": Google_Protobuf_UInt64Value.self,
        "google.protobuf.Value": Google_Protobuf_Value.self,
    ]

    static private var knownTypes = [String:Message.Type]()

    /// Register a message type so that Any objects can use
    /// them for decoding contents.
    ///
    /// This is currently only required in two cases:
    ///
    /// * When decoding Protobuf Text format.  Currently,
    ///   Any objects do not defer deserialization from Text
    ///   format.  Depending on how the Any objects are stored
    ///   in text format, the Any object may need to look up
    ///   the message type in order to deserialize itself.
    ///
    /// * When re-encoding an Any object into a different
    ///   format than it was decoded from.  For example, if
    ///   you decode a message containing an Any object from
    ///   JSON format and then re-encode the message into Protobuf
    ///   Binary format, the Any object will need to complete the
    ///   deferred deserialization of the JSON object before it
    ///   can re-encode.
    ///
    /// Note that well-known types are pre-registered for you and
    /// you do not need to register them from your code.
    ///
    /// Also note that this is not needed if you only decode and encode
    /// to and from the same format.
    ///
    static public func register(messageType: Message.Type) {
        let m = messageType.init()
        let messageTypeName = typeName(fromMessage: m)
        knownTypes[messageTypeName] = messageType
    }

    public init() {}

    /// Initialize an Any object from the provided message.
    ///
    /// This corresponds to the `pack` operation in the C++ API.
    ///
    /// Unlike the C++ implementation, the message is not immediately
    /// serialized; it is merely stored until the Any object itself
    /// needs to be serialized.  This design avoids unnecessary
    /// decoding/recoding when writing JSON format.
    ///
    public init(message: Message) {
        _message = message
        typeURL = type(of: message).anyTypeURL
    }

    /// Decode an Any object from Protobuf Text Format.
    public init(textFormatString: String, extensions: ExtensionSet? = nil) throws {
        self.init()
        var textDecoder = try TextFormatDecoder(messageType: Google_Protobuf_Any.self,
                                                text: textFormatString,
                                                extensions: extensions)
        try decodeTextFormat(decoder: &textDecoder)
        if !textDecoder.complete {
            throw TextFormatDecodingError.trailingGarbage
        }
    }

    mutating public func _protobuf_generated_decodeMessage<T: Decoder>(decoder: inout T) throws {
        while let fieldNumber = try decoder.nextFieldNumber() {
            try decodeField(decoder: &decoder, fieldNumber: fieldNumber)
        }
    }

    mutating public func _protobuf_generated_decodeField<T: Decoder>(decoder: inout T, fieldNumber: Int) throws {
        switch fieldNumber {
        case 1: try decoder.decodeSingularStringField(value: &typeURL)
        case 2: try decoder.decodeSingularBytesField(value: &_value)
        default: break
        }
    }

    // Custom text format decoding support for Any objects.
    // (Note: This is not a part of any protocol; it's invoked
    // directly from TextFormatDecoder whenever it sees an attempt
    // to decode an Any object)
    mutating func decodeTextFormat(decoder: inout TextFormatDecoder) throws {
        // First, check if this uses the "verbose" Any encoding.
        // If it does, and we have the type available, we can
        // eagerly decode the contained Message object.
        if let url = try decoder.scanner.nextOptionalAnyURL() {
            // Decoding the verbose form requires knowing the type:
            typeURL = url
            let messageTypeName = typeName(fromURL: url)
            let terminator = try decoder.scanner.skipObjectStart()
            // Is it a well-known type? Or a user-registered type?
            if messageTypeName == "google.protobuf.Any" {
                var subDecoder = try TextFormatDecoder(messageType: Google_Protobuf_Any.self, scanner: decoder.scanner, terminator: terminator)
                var any = Google_Protobuf_Any()
                try any.decodeTextFormat(decoder: &subDecoder)
                decoder.scanner = subDecoder.scanner
                if let _ = try decoder.nextFieldNumber() {
                    // Verbose any can never have additional keys
                    throw TextFormatDecodingError.malformedText
                }
                _message = any
                return
            } else if let messageType = (Google_Protobuf_Any.wellKnownTypes[messageTypeName]
                ?? Google_Protobuf_Any.knownTypes[messageTypeName]) {
                var subDecoder = try TextFormatDecoder(messageType: messageType, scanner: decoder.scanner, terminator: terminator)
                _message = messageType.init()
                try _message!.decodeMessage(decoder: &subDecoder)
                decoder.scanner = subDecoder.scanner
                if let _ = try decoder.nextFieldNumber() {
                    // Verbose any can never have additional keys
                    throw TextFormatDecodingError.malformedText
                }
                return
            }
            // TODO: If we don't know the type, we should consider deferring the
            // decode as we do for JSON and Protobuf binary.
            throw TextFormatDecodingError.malformedText
        }

        // This is not using the specialized encoding, so we can use the
        // standard path to decode the binary value.
        try decodeMessage(decoder: &decoder)
    }

    // TODO: If the type is well-known or has already been registered,
    // we should consider decoding eagerly.  Eager decoding would
    // catch certain errors earlier (good) but would probably be
    // a performance hit if the Any contents were never accessed (bad).
    // Of course, we can't always decode eagerly (we don't always have the
    // message type available), so the deferred logic here is still needed.
    mutating func decodeJSON(from decoder: inout JSONDecoder) throws {
        try decoder.scanner.skipRequiredObjectStart()
        if decoder.scanner.skipOptionalObjectEnd() {
            return
        }
        _jsonFields = nil
        var jsonFields = [String:String]()
        while true {
            let key = try decoder.scanner.nextQuotedString()
            try decoder.scanner.skipRequiredColon()
            if key == "@type" {
                typeURL = try decoder.scanner.nextQuotedString()
            } else {
                jsonFields[key] = try decoder.scanner.skip()
            }
            if decoder.scanner.skipOptionalObjectEnd() {
                _jsonFields = jsonFields
                return
            }
            try decoder.scanner.skipRequiredComma()
        }
    }

    ///
    ///
    /// Update the provided object from the data in the Any container.
    /// This is essentially just a deferred deserialization; the Any
    /// may hold protobuf bytes or JSON fields depending on how the Any
    /// was itself deserialized.
    ///
    public func unpackTo<M: Message>(target: inout M) throws {
        if typeURL == nil {
            throw AnyUnpackError.emptyAnyField
        }
        let encodedType = typeName(fromURL: typeURL!)
        if encodedType == "" {
            throw AnyUnpackError.malformedTypeURL
        }
        let messageType = typeName(fromMessage: target)
        if encodedType != messageType {
            throw AnyUnpackError.typeMismatch
        }
        var protobuf: Data?
        if let message = _message as? M {
            target = message
            return
        }

        if let message = _message {
            protobuf = try message.serializedData()
        } else if let value = _value {
            protobuf = value
        }
        if let protobuf = protobuf {
            // Decode protobuf from the stored bytes
            if protobuf.count > 0 {
                try protobuf.withUnsafeBytes { (p: UnsafePointer<UInt8>) in
                    try target._protobuf_mergeSerializedBytes(from: p, count: protobuf.count, extensions: nil)
                }
            }
            return
        } else if let jsonFields = _jsonFields {
            let targetType = typeName(fromMessage: target)
            if Google_Protobuf_Any.wellKnownTypes[targetType] != nil {
                // If it's a well-known type, the JSON coding must have a single 'value' field
                if jsonFields.count != 1 {
                    throw AnyUnpackError.malformedWellKnownTypeJSON
                }
                if let v = jsonFields["value"], !v.isEmpty {
                    target = try M(jsonString: v)
                } else {
                    throw AnyUnpackError.malformedWellKnownTypeJSON
                }
            } else {
                // Decode JSON from the stored tokens for generated messages
                guard let nameProviding = (target as? _ProtoNameProviding) else {
                    throw JSONDecodingError.missingFieldNames
                }
                let fieldNames = type(of: nameProviding)._protobuf_nameMap
                for (k,v) in jsonFields {
                    if let fieldNumber = fieldNames.number(forJSONName: k) {
                        let raw = v.data(using: String.Encoding.utf8)!
                        try raw.withUnsafeBytes { (bytes: UnsafePointer<UInt8>) in
                            var decoder = JSONDecoder(utf8Pointer: bytes, count: raw.count)
                            try target.decodeField(decoder: &decoder, fieldNumber: fieldNumber)
                            if !decoder.scanner.complete {
                                throw JSONDecodingError.trailingGarbage
                            }
                        }
                    }
                    // Ignore unrecognized field names (as per usual with JSON decoding)
                }
            }
            return
        }
        throw AnyUnpackError.malformedAnyField
    }

    public var hashValue: Int {
        get {
            var hash: Int = 0
            if let t = typeURL {
                hash = (hash &* 16777619) ^ t.hashValue
            }
            if let v = _value {
                hash = (hash &* 16777619) ^ v.hashValue
            }
            if let m = _message {
                hash = (hash &* 16777619) ^ m.hashValue
            }
            return hash
        }
    }

    /// Traversal-based JSON encoding of a standard message type
    /// This mimics the standard JSON message encoding logic, but adds
    /// the additional `@type` field.
    private func _serializeAnyJSON(for message: Message) throws -> String {
        var visitor = JSONEncodingVisitor(message: message)
        visitor.encoder.startObject()
        visitor.encoder.startField(name: "@type")
        visitor.encoder.putStringValue(value: type(of: message).anyTypeURL)
        try message.traverse(visitor: &visitor)
        visitor.encoder.endObject()
        return visitor.stringResult
    }

    // Override the traversal-based JSON encoding
    // This builds an Any JSON representation from one of:
    //  * The message we were initialized with,
    //  * The JSON fields we last deserialized, or
    //  * The protobuf field we were deserialized from.
    // The last case requires locating the type, deserializing
    // into an object, then reserializing back to JSON.
    public func jsonString() throws -> String {
        if let message = _message {
            // We were initialized from a message object
            if message is _CustomJSONCodable {
                // Serialize a Well-known type to JSON:
                let value = try message.jsonString()
                return "{\"@type\":\"\(type(of: message).anyTypeURL)\",\"value\":\(value)}"
            } else {
                // Serialize a regular message to JSON:
                return try _serializeAnyJSON(for: message)
            }
        } else if let typeURL = typeURL {
            if _value != nil {
                // We have protobuf binary data and want to build JSON,
                // transcode by decoding the binary data to a message object
                // and then recode back into JSON:

                // If it's a well-known type, we can always do this:
                let messageTypeName = typeName(fromURL: typeURL)
                if let messageType = Google_Protobuf_Any.wellKnownTypes[messageTypeName] {
                    let m = try messageType.init(unpackingAny: self)
                    let value = try m.jsonString()
                    return "{\"@type\":\"\(type(of: m).anyTypeURL)\",\"value\":\(value)}"
                }
                // Otherwise, it may be a registered type:
                if let messageType = Google_Protobuf_Any.knownTypes[messageTypeName] {
                    let m = try messageType.init(unpackingAny: self)
                    return try _serializeAnyJSON(for: m)
                }

                // If we don't have the type available, we can't decode the
                // binary value, so we're stuck.  (The Google spec does not
                // provide a way to just package the binary value for someone
                // else to decode later.)

                // TODO: Google spec requires more work in the general case:
                // let encodedType = ... fetch google.protobuf.Type based on typeURL ...
                // let type = Google_Protobuf_Type(protobuf: encodedType)
                // return ProtobufDynamicMessage(type: type, any: self)?.serializeAnyJSON()

                // ProtobufDynamicMessage() is non-trivial to write
                // but desirable for other reasons.  It's a class that
                // can be instantiated with any protobuf type or
                // descriptor and provides access to protos of the
                // corresponding type.
                throw JSONEncodingError.anyTranscodeFailure
            } else {
                // We don't have binary data:  If we were parsed from JSON,
                // we can just write the fields back out.  If not, then
                // our output is just the `@type` and nothing more...
                var jsonEncoder = JSONEncoder()
                jsonEncoder.startObject()
                jsonEncoder.startField(name: "@type")
                jsonEncoder.putStringValue(value: typeURL)
                if let jsonFields = _jsonFields {
                    // JSON-to-JSON case, just recode the stored tokens
                    for (k,v) in jsonFields {
                        jsonEncoder.startField(name: k)
                        jsonEncoder.append(text: v)
                    }
                }
                jsonEncoder.endObject()
                return jsonEncoder.stringResult
            }
        } else {
            return "{}"
        }
    }

    // Caveat:  This can be very expensive.  We should consider organizing
    // the code generation so that generated equality tests check Any fields last.
    public func _protobuf_generated_isEqualTo(other: Google_Protobuf_Any) -> Bool {
        if ((typeURL != nil && typeURL != "") || (other.typeURL != nil && other.typeURL != "")) && (typeURL == nil || other.typeURL == nil || typeURL! != other.typeURL!) {
            return false
        }

        // The best option is to decode and compare the messages; this
        // insulates us from variations in serialization details.  For
        // example, one Any might hold protobuf binary bytes from one
        // language implementation and the other from another language
        // implementation.  But of course this only works if we
        // actually know the message type.

        //if let myMessage = _message {
        //    if let otherMessage = other._message {
        //        ... compare them directly
        //    } else {
        //        ... try to decode other and compare
        //    }
        //} else if let otherMessage = other._message {
        //    ... try to decode ourselves and compare
        //} else {
        //    ... try to decode both and compare
        //}

        // If we don't know the message type, we have few options:

        // If we were both deserialized from proto, compare the binary value:
        if let myValue = _value, let otherValue = other._value, myValue == otherValue {
            return true
        }

        // If we were both deserialized from JSON, compare the JSON token streams:
        //if let myJSON = _jsonFields, let otherJSON = other._jsonFields, myJSON == otherJSON {
        //    return true
        //}

        return false
    }

    public func _protobuf_generated_traverse<V: Visitor>(visitor: inout V) throws {
        if let typeURL = typeURL {
            try visitor.visitSingularStringField(value: typeURL, fieldNumber: 1)
            // Try to generate bytes for this field...
            if let value = value {
                try visitor.visitSingularBytesField(value: value, fieldNumber: 2)
            } else {
                throw BinaryEncodingError.anyTranscodeFailure
            }
        }
    }
}<|MERGE_RESOLUTION|>--- conflicted
+++ resolved
@@ -158,11 +158,7 @@
 /// without having the type information available.  This is a basic
 /// limitation of Google's spec for google.protobuf.Any.
 ///
-<<<<<<< HEAD
-public struct Google_Protobuf_Any: Message, Proto3Message, _MessageImplementationBase, _ProtoNameProviding, _CustomJSONCodable {
-=======
-public struct Google_Protobuf_Any: Message, _MessageImplementationBase, _ProtoNameProviding {
->>>>>>> 2a22ae2f
+public struct Google_Protobuf_Any: Message, _MessageImplementationBase, _ProtoNameProviding, _CustomJSONCodable {
     public static let protoPackageName: String = "google.protobuf"
     public static let protoMessageName: String = "Any"
     public static let _protobuf_nameMap: _NameMap = [
