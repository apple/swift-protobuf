--- conflicted
+++ resolved
@@ -207,13 +207,8 @@
         return try JSONEncodingVisitor(message: self).result
     }
 
-<<<<<<< HEAD
     func anyJSONString() throws -> String {
-        return try JSONEncodingVisitor(message: self, anyTypeURL: anyTypeURL).result
-=======
-    func serializeAnyJSON() throws -> String {
         return try JSONEncodingVisitor(message: self, anyTypeURL: type(of: self).anyTypeURL).result
->>>>>>> 11b79832
     }
 
     static func serializeJSONValue(encoder: inout JSONEncoder, value: Self) throws {
