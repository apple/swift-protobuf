// Sources/SwiftProtobuf/Google_Protobuf_Struct.swift - Well-known Struct types.
//
// Copyright (c) 2014 - 2016 Apple Inc. and the project authors
// Licensed under Apache License v2.0 with Runtime Library Exception
//
// See LICENSE.txt for license information:
// https://github.com/apple/swift-protobuf/blob/master/LICENSE.txt
//
// -----------------------------------------------------------------------------
///
/// Struct, Value, ListValue are well-known message types that can be used
/// to parse or encode arbitrary JSON without a predefined schema.
///
// -----------------------------------------------------------------------------

import Swift

/*
 * Hand-built implementation.
 */

public enum Google_Protobuf_NullValue: Enum {
    // TODO: This is awkward, see the references to .NullValue(.NullValue) below.
    // TODO: The .nullValue property on Google_Protobuf_Value has to have
    // a type; but this is a little weird.
    public typealias RawValue = Int
    ///   Null value.
    case nullValue

    public init?(rawValue: Int) {self = .nullValue}
    public init?(jsonName: String) {self = .nullValue}
    public init?(protoName: String) {self = .nullValue}
    public init() {self = .nullValue}
    public var rawValue: Int {return 0}
    public var _protobuf_jsonName: String? {return "NULL_VALUE"}
    public var hashValue: Int {return 0}
}

///   `Struct` represents a structured data value, consisting of fields
///   which map to dynamically typed values. In some languages, `Struct`
///   might be supported by a native representation. For example, in
///   scripting languages like JS a struct is represented as an
///   object. The details of that representation are described together
///   with the proto support for the language.
///
///   The JSON representation for `Struct` is JSON object.

// Should Google_Protobuf_Struct be a synonym for [String: Any]?
// TODO: Implement CollectionType
public struct Google_Protobuf_Struct: Message, Proto3Message, _MessageImplementationBase, ExpressibleByDictionaryLiteral, ProtoNameProviding {
    public static let protoMessageName: String = "Struct"
    public static let protoPackageName: String = "google.protobuf"
    public static let _protobuf_fieldNames: FieldNameMap = [
        1: .same(proto: "fields"),
    ]
    public typealias Key = String
    public typealias Value = Google_Protobuf_Value

    ///   Unordered map of dynamically typed values.
    public var fields: Dictionary<String,Google_Protobuf_Value> = [:]

    public init() {}

    public init(fields: [String: Google_Protobuf_Value]) {
        self.fields = fields
    }

    public init(dictionaryLiteral: (String, Google_Protobuf_Value)...) {
        fields = [:]
        for (k,v) in dictionaryLiteral {
            fields[k] = v
        }
    }

    public subscript(index: String) -> Google_Protobuf_Value? {
        get {return fields[index]}
        set(newValue) {fields[index] = newValue}
    }

    public mutating func decodeJSON(from decoder: inout JSONDecoder) throws {
        try decoder.scanner.skipRequiredObjectStart()
        if decoder.scanner.skipOptionalObjectEnd() {
            return
        }
        while true {
            let key = try decoder.scanner.nextQuotedString()
            try decoder.scanner.skipRequiredColon()
            var value = Google_Protobuf_Value()
            try value.decodeJSON(from: &decoder)
            fields[key] = value
            if decoder.scanner.skipOptionalObjectEnd() {
                return
            }
            try decoder.scanner.skipRequiredComma()
        }
    }

    public func jsonString() throws -> String {
        var jsonEncoder = JSONEncoder()
        jsonEncoder.startObject()
        for (k,v) in fields {
            jsonEncoder.startField(name: k)
            try v.serializeJSONValue(jsonEncoder: &jsonEncoder)
        }
        jsonEncoder.endObject()
        return jsonEncoder.result
    }

<<<<<<< HEAD
    public func anyJSONString() throws -> String {
        let value = try jsonString()
        return "{\"@type\":\"\(anyTypeURL)\",\"value\":\(value)}"
=======
    public func serializeAnyJSON() throws -> String {
        let value = try serializeJSON()
        return "{\"@type\":\"\(type(of: self).anyTypeURL)\",\"value\":\(value)}"
>>>>>>> 11b79832
    }

    mutating public func _protoc_generated_decodeMessage<T: Decoder>(decoder: inout T) throws {
        while let fieldNumber = try decoder.nextFieldNumber() {
            try decodeField(decoder: &decoder, fieldNumber: fieldNumber)
        }
    }

    public mutating func _protoc_generated_decodeField<T: Decoder>(decoder: inout T, fieldNumber: Int) throws {
        switch fieldNumber {
        case 1: try decoder.decodeMapField(fieldType: ProtobufMessageMap<ProtobufString,Google_Protobuf_Value>.self, value: &fields)
        default:
            break
        }
    }

    public func _protoc_generated_traverse(visitor: Visitor) throws {
        if !fields.isEmpty {
            try visitor.visitMapField(fieldType: ProtobufMessageMap<ProtobufString,Google_Protobuf_Value>.self, value: fields, fieldNumber: 1)
        }
    }

    public  func _protoc_generated_isEqualTo(other: Google_Protobuf_Struct) -> Bool {
        if fields != other.fields {return false}
        return true
    }
}

///   `Value` represents a dynamically typed value which can be either
///   null, a number, a string, a boolean, a recursive struct value, or a
///   list of values. A producer of value is expected to set one of that
///   variants, absence of any variant indicates an error.
///
///   The JSON representation for `Value` is JSON value.
public struct Google_Protobuf_Value: Message, Proto3Message, _MessageImplementationBase, ExpressibleByIntegerLiteral, ExpressibleByFloatLiteral, ExpressibleByStringLiteral, ExpressibleByBooleanLiteral, ExpressibleByNilLiteral, ProtoNameProviding {
    public static let protoMessageName: String = "Value"
    public static let protoPackageName: String = "google.protobuf"
    public static let _protobuf_fieldNames: FieldNameMap = [
        1: .unique(proto: "null_value", json: "nullValue"),
        2: .unique(proto: "number_value", json: "numberValue"),
        3: .unique(proto: "string_value", json: "stringValue"),
        4: .unique(proto: "bool_value", json: "boolValue"),
        5: .unique(proto: "struct_value", json: "structValue"),
        6: .unique(proto: "list_value", json: "listValue"),
    ]

    // TODO: Would it make sense to collapse the implementation here and
    // make Google_Protobuf_Value be the enum directly?
    public typealias FloatLiteralType = Double
    public typealias IntegerLiteralType = Int64
    public typealias StringLiteralType = String
    public typealias ExtendedGraphemeClusterLiteralType = String
    public typealias UnicodeScalarLiteralType = String
    public typealias BooleanLiteralType = Bool

    public init() {
        kind = .nullValue(.nullValue)
    }

    public init(nullValue: ()) {
        kind = .nullValue(.nullValue)
    }
    public init(nilLiteral: ()) {
        kind = .nullValue(.nullValue)
    }

    public init(numberValue: Double) {
        kind = .numberValue(numberValue)
    }
    public init(integerLiteral value: Int64) {
        kind = .numberValue(Double(value))
    }
    public init(floatLiteral value: Double) {
        kind = .numberValue(value)
    }

    public init(stringValue: String) {
        kind = .stringValue(stringValue)
    }
    public init(stringLiteral value: String) {
        kind = .stringValue(value)
    }
    public init(unicodeScalarLiteral value: String) {
        kind = .stringValue(value)
    }
    public init(extendedGraphemeClusterLiteral value: String) {
        kind = .stringValue(value)
    }

    public init(boolValue: Bool) {
        kind = .boolValue(boolValue)
    }
    public init(booleanLiteral value: Bool) {
        kind = .boolValue(value)
    }

    public init(structValue: Google_Protobuf_Struct) {
        kind = .structValue(structValue)
    }

    public init(listValue: Google_Protobuf_ListValue) {
        kind = .listValue(listValue)
    }

    public init<T>(array: [T]) {
        let anyList = array.map {$0 as Any}
        kind = .listValue(Google_Protobuf_ListValue(any: anyList))
    }

    public init(anyArray: [Any]) {
        kind = .listValue(Google_Protobuf_ListValue(any: anyArray))
    }

    public init(any: Any) {
        switch any {
        case let i as Int:
            self.init(numberValue: Double(i))
        case let d as Double:
            self.init(numberValue: d)
        case let f as Float:
            self.init(numberValue: Double(f))
        case let b as Bool:
            self.init(boolValue: b)
        case let s as String:
            self.init(stringValue: s)
        default:
            self.init()
        }
    }

    mutating public func _protoc_generated_decodeMessage<T: Decoder>(decoder: inout T) throws {
        while let fieldNumber = try decoder.nextFieldNumber() {
            try decodeField(decoder: &decoder, fieldNumber: fieldNumber)
        }
    }

    mutating public func _protoc_generated_decodeField<T: Decoder>(decoder: inout T, fieldNumber: Int) throws {
        switch fieldNumber {
        case 1, 2, 3, 4, 5, 6:
            if kind != nil {
                try decoder.handleConflictingOneOf()
            }
            kind = try OneOf_Kind(byDecodingFrom: &decoder, fieldNumber: fieldNumber)
        default: break
        }
    }

    public func jsonString() throws -> String {
        var jsonEncoder = JSONEncoder()
        try serializeJSONValue(jsonEncoder: &jsonEncoder)
        return jsonEncoder.result
    }

<<<<<<< HEAD
    public func anyJSONString() throws -> String {
        let value = try jsonString()
        return "{\"@type\":\"\(anyTypeURL)\",\"value\":\(value)}"
=======
    public func serializeAnyJSON() throws -> String {
        let value = try serializeJSON()
        return "{\"@type\":\"\(type(of: self).anyTypeURL)\",\"value\":\(value)}"
>>>>>>> 11b79832
    }

    fileprivate func serializeJSONValue(jsonEncoder: inout JSONEncoder) throws {
        try kind?.serializeJSONField(encoder: &jsonEncoder)
    }

    public mutating func decodeJSON(from decoder: inout JSONDecoder) throws {
        let c = try decoder.scanner.peekOneCharacter()
        switch c {
        case "n":
            if !decoder.scanner.skipOptionalNull() {
                throw JSONDecodingError.failure
            }
        case "[":
            var l = Google_Protobuf_ListValue()
            try l.decodeJSON(from: &decoder)
            kind = .listValue(l)
        case "{":
            var s = Google_Protobuf_Struct()
            try s.decodeJSON(from: &decoder)
            kind = .structValue(s)
        case "t", "f":
            let b = try decoder.scanner.nextBool()
            kind = .boolValue(b)
        case "\"":
            let s = try decoder.scanner.nextQuotedString()
            kind = .stringValue(s)
        default:
            let d = try decoder.scanner.nextDouble()
            kind = .numberValue(d)
        }
    }

    public func _protoc_generated_isEqualTo(other: Google_Protobuf_Value) -> Bool {
        return kind == other.kind
    }

    public init(any: Google_Protobuf_Any) throws {
        try any.unpackTo(target: &self)
    }

    public func _protoc_generated_traverse(visitor: Visitor) throws {
        try kind?.traverse(visitor: visitor, start:1, end: 7)
    }

    // Storage ivars
    private var kind: Google_Protobuf_Value.OneOf_Kind?

    ///   Represents a null value.
    public var nullValue: Google_Protobuf_NullValue? {
        get {
            if case .nullValue(let v)? = kind {
                return v
            }
            return nil
        }
        set {
            if let newValue = newValue {
                kind = .nullValue(newValue)
            } else {
                kind = nil
            }
        }
    }

    ///   Represents a double value.
    public var numberValue: Double? {
        get {
            if case .numberValue(let v)? = kind {
                return v
            }
            return nil
        }
        set {
            if let newValue = newValue {
                kind = .numberValue(newValue)
            } else {
                kind = nil
            }
        }
    }

    ///   Represents a string value.
    public var stringValue: String? {
        get {
            if case .stringValue(let v)? = kind {
                return v
            }
            return nil
        }
        set {
            if let newValue = newValue {
                kind = .stringValue(newValue)
            } else {
                kind = nil
            }
        }
    }

    ///   Represents a boolean value.
    public var boolValue: Bool? {
        get {
            if case .boolValue(let v)? = kind {
                return v
            }
            return nil
        }
        set {
            if let newValue = newValue {
                kind = .boolValue(newValue)
            } else {
                kind = nil
            }
        }
    }

    ///   Represents a structured value.
    public var structValue: Google_Protobuf_Struct? {
        get {
            if case .structValue(let v)? = kind {
                return v
            }
            return nil
        }
        set {
            if let newValue = newValue {
                kind = .structValue(newValue)
            } else {
                kind = nil
            }
        }
    }

    ///   Represents a repeated `Value`.
    public var listValue: Google_Protobuf_ListValue? {
        get {
            if case .listValue(let v)? = kind {
                return v
            }
            return nil
        }
        set {
            if let newValue = newValue {
                kind = .listValue(newValue)
            } else {
                kind = nil
            }
        }
    }

    public enum OneOf_Kind: Equatable {
        case nullValue(Google_Protobuf_NullValue)
        case numberValue(Double)
        case stringValue(String)
        case boolValue(Bool)
        case structValue(Google_Protobuf_Struct)
        case listValue(Google_Protobuf_ListValue)

        fileprivate init?<T: Decoder>(byDecodingFrom decoder: inout T, fieldNumber: Int) throws {
            switch fieldNumber {
            case 1:
                var value: Google_Protobuf_NullValue?
                try decoder.decodeSingularEnumField(value: &value)
                if let value = value {
                    self = .nullValue(value)
                    return
                }
            case 2:
                var value: Double?
                try decoder.decodeSingularDoubleField(value: &value)
                if let value = value {
                    self = .numberValue(value)
                    return
                }
            case 3:
                var value: String?
                try decoder.decodeSingularStringField(value: &value)
                if let value = value {
                    self = .stringValue(value)
                    return
                }
            case 4:
                var value: Bool?
                try decoder.decodeSingularBoolField(value: &value)
                if let value = value {
                    self = .boolValue(value)
                    return
                }
            case 5:
                var value: Google_Protobuf_Struct?
                try decoder.decodeSingularMessageField(value: &value)
                if let value = value {
                    self = .structValue(value)
                    return
                }
            case 6:
                var value: Google_Protobuf_ListValue?
                try decoder.decodeSingularMessageField(value: &value)
                if let value = value {
                    self = .listValue(value)
                    return
                }
            default:
                break
            }
            return nil
        }

        fileprivate func serializeJSONField(encoder: inout JSONEncoder) throws {
            switch self {
            case .nullValue(_): encoder.putNullValue()
            case .numberValue(let v): encoder.putDoubleValue(value: v, quote: false)
            case .stringValue(let v): encoder.putStringValue(value: v)
            case .boolValue(let v): encoder.putBoolValue(value: v, quote: false)
            case .structValue(let v): encoder.append(text: try v.jsonString())
            case .listValue(let v): encoder.append(text: try v.jsonString())
            }
        }

        fileprivate func traverse(visitor: Visitor, start: Int, end: Int) throws {
            switch self {
            case .nullValue(let v):
                if start <= 1 && 1 < end {
                    try visitor.visitSingularEnumField(value: v, fieldNumber: 1)
                }
            case .numberValue(let v):
                if start <= 2 && 2 < end {
                    try visitor.visitSingularField(fieldType: ProtobufDouble.self, value: v, fieldNumber: 2)
                }
            case .stringValue(let v):
                if start <= 3 && 3 < end {
                    try visitor.visitSingularField(fieldType: ProtobufString.self, value: v, fieldNumber: 3)
                }
            case .boolValue(let v):
                if start <= 4 && 4 < end {
                    try visitor.visitSingularField(fieldType: ProtobufBool.self, value: v, fieldNumber: 4)
                }
            case .structValue(let v):
                if start <= 5 && 5 < end {
                    try visitor.visitSingularMessageField(value: v, fieldNumber: 5)
                }
            case .listValue(let v):
                if start <= 6 && 6 < end {
                    try visitor.visitSingularMessageField(value: v, fieldNumber: 6)
                }
            }
        }

        public var hashValue: Int {
            switch self {
            case .nullValue(_): return 1
            case .numberValue(let v): return v.hashValue
            case .stringValue(let v): return v.hashValue
            case .boolValue(let v): return v.hashValue
            case .structValue(let v): return v.hashValue
            case .listValue(let v): return v.hashValue
            }
        }
    }
}

///   `ListValue` is a wrapper around a repeated field of values.
///
///   The JSON representation for `ListValue` is JSON array.
public struct Google_Protobuf_ListValue: Message, Proto3Message, _MessageImplementationBase, ExpressibleByArrayLiteral, ProtoNameProviding {
    public static let protoMessageName: String = "ListValue"
    public static let protoPackageName: String = "google.protobuf"
    public static let _protobuf_fieldNames: FieldNameMap = [
        1: .same(proto: "values"),
    ]

    // TODO: Give this a direct array interface by proxying the interesting
    // bits down to values
    public typealias Element = Google_Protobuf_Value

    ///   Repeated field of dynamically typed values.
    public var values: [Google_Protobuf_Value] = []

    public init() {}

    public init(values: [Google_Protobuf_Value]) {
        self.values = values
    }

    public init(arrayLiteral elements: Google_Protobuf_ListValue.Element...) {
        values = elements
    }

    public init(any: [Any]) {
        values = any.map {Google_Protobuf_Value(any: $0)}
    }

    public subscript(index: Int) -> Google_Protobuf_Value {
        get {return values[index]}
        set(newValue) {values[index] = newValue}
    }

    public func jsonString() throws -> String {
        var jsonEncoder = JSONEncoder()
        jsonEncoder.append(text: "[")
        var separator = ""
        for v in values {
            jsonEncoder.append(text: separator)
            try v.serializeJSONValue(jsonEncoder: &jsonEncoder)
            separator = ","
        }
        jsonEncoder.append(text: "]")
        return jsonEncoder.result
    }

    public mutating func decodeJSON(from decoder: inout JSONDecoder) throws {
        if decoder.scanner.skipOptionalNull() {
            return
        }
        try decoder.scanner.skipRequiredArrayStart()
        if decoder.scanner.skipOptionalArrayEnd() {
            return
        }
        while true {
            var v = Google_Protobuf_Value()
            try v.decodeJSON(from: &decoder)
            values.append(v)
            if decoder.scanner.skipOptionalArrayEnd() {
                return
            }
            try decoder.scanner.skipRequiredComma()
        }
    }

<<<<<<< HEAD
    public func anyJSONString() throws -> String {
        let value = try jsonString()
        return "{\"@type\":\"\(anyTypeURL)\",\"value\":\(value)}"
=======
    public func serializeAnyJSON() throws -> String {
        let value = try serializeJSON()
        return "{\"@type\":\"\(type(of: self).anyTypeURL)\",\"value\":\(value)}"
>>>>>>> 11b79832
    }

    public init(any: Google_Protobuf_Any) throws {
        try any.unpackTo(target: &self)
    }

    mutating public func _protoc_generated_decodeMessage<T: Decoder>(decoder: inout T) throws {
        while let fieldNumber = try decoder.nextFieldNumber() {
            try decodeField(decoder: &decoder, fieldNumber: fieldNumber)
        }
    }

    mutating public func _protoc_generated_decodeField<T: Decoder>(decoder: inout T, fieldNumber: Int) throws {
        switch fieldNumber {
        case 1: try decoder.decodeRepeatedMessageField(value: &values)
        default: break
        }
    }

    public func _protoc_generated_traverse(visitor: Visitor) throws {
        if !values.isEmpty {
            try visitor.visitRepeatedMessageField(value: values, fieldNumber: 1)
        }
    }

    public func _protoc_generated_isEqualTo(other: Google_Protobuf_ListValue) -> Bool {
        return values == other.values
    }
}

public func ==(lhs: Google_Protobuf_Value.OneOf_Kind, rhs: Google_Protobuf_Value.OneOf_Kind) -> Bool {
  switch (lhs, rhs) {
  case (.nullValue(_), .nullValue(_)): return true
  case (.numberValue(let l), .numberValue(let r)): return l == r
  case (.stringValue(let l), .stringValue(let r)): return l == r
  case (.boolValue(let l), .boolValue(let r)): return l == r
  case (.structValue(let l), .structValue(let r)): return l == r
  case (.listValue(let l), .listValue(let r)): return l == r
  default: return false
  }
}<|MERGE_RESOLUTION|>--- conflicted
+++ resolved
@@ -106,15 +106,9 @@
         return jsonEncoder.result
     }
 
-<<<<<<< HEAD
     public func anyJSONString() throws -> String {
         let value = try jsonString()
-        return "{\"@type\":\"\(anyTypeURL)\",\"value\":\(value)}"
-=======
-    public func serializeAnyJSON() throws -> String {
-        let value = try serializeJSON()
         return "{\"@type\":\"\(type(of: self).anyTypeURL)\",\"value\":\(value)}"
->>>>>>> 11b79832
     }
 
     mutating public func _protoc_generated_decodeMessage<T: Decoder>(decoder: inout T) throws {
@@ -268,15 +262,9 @@
         return jsonEncoder.result
     }
 
-<<<<<<< HEAD
     public func anyJSONString() throws -> String {
         let value = try jsonString()
-        return "{\"@type\":\"\(anyTypeURL)\",\"value\":\(value)}"
-=======
-    public func serializeAnyJSON() throws -> String {
-        let value = try serializeJSON()
         return "{\"@type\":\"\(type(of: self).anyTypeURL)\",\"value\":\(value)}"
->>>>>>> 11b79832
     }
 
     fileprivate func serializeJSONValue(jsonEncoder: inout JSONEncoder) throws {
@@ -606,15 +594,9 @@
         }
     }
 
-<<<<<<< HEAD
     public func anyJSONString() throws -> String {
         let value = try jsonString()
-        return "{\"@type\":\"\(anyTypeURL)\",\"value\":\(value)}"
-=======
-    public func serializeAnyJSON() throws -> String {
-        let value = try serializeJSON()
         return "{\"@type\":\"\(type(of: self).anyTypeURL)\",\"value\":\(value)}"
->>>>>>> 11b79832
     }
 
     public init(any: Google_Protobuf_Any) throws {
