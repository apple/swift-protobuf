--- conflicted
+++ resolved
@@ -512,7 +512,6 @@
             }
         }
 
-<<<<<<< HEAD
         public mutating func decodeFromJSONToken(token: JSONToken) throws {
             switch token {
             case .null:
@@ -533,9 +532,6 @@
         }
 
         public func traverse(visitor: Visitor, start: Int, end: Int) throws {
-=======
-        public func traverse(visitor: inout Visitor, start: Int, end: Int) throws {
->>>>>>> a609ef4e
             switch self {
             case .nullValue(let v):
                 if start <= 1 && 1 < end {
