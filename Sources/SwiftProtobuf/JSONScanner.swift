--- conflicted
+++ resolved
@@ -205,9 +205,6 @@
     return String(out)
 }
 
-<<<<<<< HEAD
-
-
 ///
 /// The basic scanner support is entirely private
 ///
@@ -261,42 +258,7 @@
                     // Slow path: JSON numbers can be written in floating-point notation
                     p = start
                     if let d = try parseBareDouble(p: &p, end: end) {
-                        if let u = UInt64(safely: d) {
-=======
-// Parse the leading UInt64 from the provided utf8 bytes.
-//
-// This usually does a direct conversion of utf8 to UInt64.  It is
-// called for both unquoted numbers and for numbers stored in quoted
-// strings.  In the latter case, the caller is responsible for
-// consuming the leading quote and verifying the trailing quote.
-//
-// If the number is in floating-point format, this uses a slower
-// and less accurate approach: it identifies a substring comprising
-// a float, and then uses Double() and UInt64() to convert that
-// string to an unsigned intger.
-//
-// If it encounters a "\" backslash character, it returns a nil.  This
-// is used by callers that are parsing quoted numbers.  See nextSInt()
-// and nextUInt() below.
-private func parseBareUInt(p: inout UnsafePointer<UInt8>, end: UnsafePointer<UInt8>) throws -> UInt64? {
-    let start = p
-    let c = p[0]
-    p = p + 1
-    switch c {
-    case asciiZero: // 0
-        if p != end {
-            let after = p[0]
-            switch after {
-            case asciiZero...asciiNine: // 0...9
-                // leading '0' forbidden unless it is the only digit
-                throw JSONDecodingError.leadingZero
-            case asciiPeriod, asciiLowerE: // . e
-                // Slow path: JSON numbers can be written in floating-point notation
-                p = start
-                if let s = try parseBareFloatString(p: &p, end: end) {
-                    if let d = Double(s) {
                         if let u = UInt64(exactly: d) {
->>>>>>> 7db60d8c
                             return u
                         }
                     }
@@ -320,25 +282,13 @@
                             throw JSONDecodingError.numberRange
                         }
                     }
-<<<<<<< HEAD
                     p = p + 1
                     n = n * 10 + val
                 case asciiPeriod, asciiLowerE: // . e
                     // Slow path: JSON allows floating-point notation for integers
                     p = start
                     if let d = try parseBareDouble(p: &p, end: end) {
-                        if let u = UInt64(safely: d) {
-=======
-                }
-                p = p + 1
-                n = n * 10 + val
-            case asciiPeriod, asciiLowerE: // . e
-                // Slow path: JSON allows floating-point notation for integers
-                p = start
-                if let s = try parseBareFloatString(p: &p, end: end) {
-                    if let d = Double(s) {
                         if let u = UInt64(exactly: d) {
->>>>>>> 7db60d8c
                             return u
                         }
                     }
