// Sources/SwiftProtobuf/Enum.swift - Enum support
//
// Copyright (c) 2014 - 2016 Apple Inc. and the project authors
// Licensed under Apache License v2.0 with Runtime Library Exception
//
// See LICENSE.txt for license information:
// https://github.com/apple/swift-protobuf/blob/master/LICENSE.txt
//
// -----------------------------------------------------------------------------
///
/// Generated enums conform to SwiftProtobuf.Enum
///
/// See ProtobufTypes and JSONTypes for extension
/// methods to support binary and JSON coding.
///
// -----------------------------------------------------------------------------

import Swift

<<<<<<< HEAD
public protocol Enum: RawRepresentable, Hashable, CustomDebugStringConvertible {
=======
public protocol Enum: RawRepresentable, Hashable, FieldType, MapValueType {
>>>>>>> 33f109c9
    init()
    init?(jsonName: String)
    init?(protoName: String)
    var rawValue: Int { get }

    /// Returns the JSON name for the enum.
    /// This is meanted to be internal to the SwiftProtobuf library and shouldn't
    /// be used by consumers of the library.
    var _protobuf_jsonName: String? { get }
}<|MERGE_RESOLUTION|>--- conflicted
+++ resolved
@@ -17,11 +17,7 @@
 
 import Swift
 
-<<<<<<< HEAD
-public protocol Enum: RawRepresentable, Hashable, CustomDebugStringConvertible {
-=======
-public protocol Enum: RawRepresentable, Hashable, FieldType, MapValueType {
->>>>>>> 33f109c9
+public protocol Enum: RawRepresentable, Hashable {
     init()
     init?(jsonName: String)
     init?(protoName: String)
