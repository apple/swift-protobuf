--- conflicted
+++ resolved
@@ -52,13 +52,9 @@
   // Metadata
   // Basic facts about this class and the proto message it was generated from
   // Used by various encoders and decoders
-<<<<<<< HEAD
-  /// Name of this message's concrete Swift type
   var swiftClassName: String { get }
 
   /// Name of the message from the original .proto file
-=======
->>>>>>> fdb263fd
   var protoMessageName: String { get }
 
   /// Name of the protobuf package from the original .proto file
