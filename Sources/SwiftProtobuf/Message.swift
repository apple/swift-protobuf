--- conflicted
+++ resolved
@@ -47,16 +47,6 @@
 
   /// The name of the protobuf package from the original .proto file.
   static var protoPackageName: String { get }
-<<<<<<< HEAD
-
-  /// The prefix used for this message's type when encoded as an `Any`.
-  static var anyTypePrefix: String { get }
-
-  /// The fully qualifed name used for this message's type when encoded as an
-  /// `Any`.
-  static var anyTypeURL: String { get }
-=======
->>>>>>> 5b2719f9
 
   /// Check if all required fields (if any) have values set on this message,
   /// including any messages within this message.
@@ -121,16 +111,6 @@
   /// behaviors for specific encodings, but the general idea is quite simple.
   func traverse<V: Visitor>(visitor: inout V) throws
 
-<<<<<<< HEAD
-  //
-  // JSON encoding/decoding support
-  //
-
-  /// Returns a JSON-encoded representation of this object as a `String`.
-  func jsonString() throws -> String
-
-=======
->>>>>>> 5b2719f9
   // Standard utility properties and methods.
   // Most of these are simple wrappers on top of the visitor machinery.
   // They are implemented in the protocol, not in the generated structs,
@@ -190,28 +170,6 @@
     return result
   }
 
-<<<<<<< HEAD
-  /// The literal `type.googleapis.com`; may be overridden if your
-  /// message's type should be encoded differently.
-  static var anyTypePrefix: String { return "type.googleapis.com" }
-
-  /// A type URL of the form `anyTypePrefix/protoPackageName.protoMessageName`;
-  /// may be overridden if your message's type should be encoded differently.
-  static var anyTypeURL: String {
-    var url = anyTypePrefix
-    if anyTypePrefix == "" || anyTypePrefix.characters.last! != "/" {
-      url += "/"
-    }
-    if protoPackageName != "" {
-      url += protoPackageName
-      url += "."
-    }
-    url += protoMessageName
-    return url
-  }
-
-=======
->>>>>>> 5b2719f9
   /// Creates an instance of the message type on which this method is called,
   /// executes the given block passing the message in as its sole `inout`
   /// argument, and then returns the message.
