// ProtobufRuntime/Sources/Protobuf/ProtobufMirror.swift - Mirror generation
//
// This source file is part of the Swift.org open source project
//
// Copyright (c) 2014 - 2016 Apple Inc. and the Swift project authors
// Licensed under Apache License v2.0 with Runtime Library Exception
//
// See http://swift.org/LICENSE.txt for license information
// See http://swift.org/CONTRIBUTORS.txt for the list of Swift project authors
//
// -----------------------------------------------------------------------------
///
/// Visitor implementation for constructing custom Swift Mirrors
/// for generated message types.  This is a pretty straightforward
/// example of the traversal idiom; the only wrinkle being that
/// the visitor does not recurse into child messages.
///
// -----------------------------------------------------------------------------

import Swift

struct ProtobufMirrorVisitor: ProtobufVisitor {
    private var mirrorChildren: [Mirror.Child] = []
    private var message: ProtobufMessageBase

    mutating func fail() {}

    var mirror: Mirror {
        get {
            return Mirror(message, children: mirrorChildren /* displayStyle: .Struct */)
        }
    }

    init(message: ProtobufMessageBase) {
        self.message = message
        withAbstractVisitor {(visitor: inout ProtobufVisitor) in
            try message.traverse(visitor: &visitor)
        }
    }

    mutating func withAbstractVisitor(clause: (inout ProtobufVisitor) throws -> ()) {
        var visitor: ProtobufVisitor = self
        let _ = try? clause(&visitor)
        mirrorChildren.append(contentsOf: (visitor as! ProtobufMirrorVisitor).mirrorChildren)
    }

    mutating func visitUnknown(bytes: [UInt8]) {}

    mutating func visitSingularField<S: ProtobufTypeProperties>(fieldType: S.Type, value: S.BaseType, protoFieldNumber: Int, protoFieldName: String, jsonFieldName: String, swiftFieldName: String) throws {
        mirrorChildren.append((label: swiftFieldName, value: value))
    }

    mutating func visitRepeatedField<S: ProtobufTypeProperties>(fieldType: S.Type, value: [S.BaseType], protoFieldNumber: Int, protoFieldName: String, jsonFieldName: String, swiftFieldName: String) throws {
        mirrorChildren.append((label: swiftFieldName, value: value))
    }

    mutating func visitPackedField<S: ProtobufTypeProperties>(fieldType: S.Type, value: [S.BaseType], protoFieldNumber: Int, protoFieldName: String, jsonFieldName: String, swiftFieldName: String) throws {
        mirrorChildren.append((label: swiftFieldName, value: value))
    }

    mutating func visitSingularMessageField<M: ProtobufMessage>(value: M, protoFieldNumber: Int, protoFieldName: String, jsonFieldName: String, swiftFieldName: String) throws {
        mirrorChildren.append((label: swiftFieldName, value: value))
    }

    mutating func visitRepeatedMessageField<M: ProtobufMessage>(value:[M], protoFieldNumber: Int, protoFieldName: String, jsonFieldName: String, swiftFieldName: String) throws {
        mirrorChildren.append((label: swiftFieldName, value: value))
   }

<<<<<<< HEAD
    mutating func visitSingularGroupField<G: ProtobufGroup>(value: G, protoFieldNumber: Int, protoFieldName: String, jsonFieldName: String, swiftFieldName: String) throws {
        mirrorChildren.append((label: swiftFieldName, value: value))
    }

    mutating func visitRepeatedGroupField<G: ProtobufGroup>(value: [G], protoFieldNumber: Int, protoFieldName: String, jsonFieldName: String, swiftFieldName: String) throws {
=======
    mutating public func visitSingularGroupField<G: ProtobufMessage>(value: G, protoFieldNumber: Int, protoFieldName: String, jsonFieldName: String, swiftFieldName: String) throws {
        mirrorChildren.append((label: swiftFieldName, value: value))
    }

    mutating public func visitRepeatedGroupField<G: ProtobufMessage>(value: [G], protoFieldNumber: Int, protoFieldName: String, jsonFieldName: String, swiftFieldName: String) throws {
>>>>>>> 2872be9a
        mirrorChildren.append((label: swiftFieldName, value: value))
    }

    mutating func visitMapField<KeyType: ProtobufMapKeyType, ValueType: ProtobufMapValueType>(fieldType: ProtobufMap<KeyType, ValueType>.Type, value: ProtobufMap<KeyType, ValueType>.BaseType, protoFieldNumber: Int, protoFieldName: String, jsonFieldName: String, swiftFieldName: String) throws where KeyType.BaseType: Hashable {
        mirrorChildren.append((label: swiftFieldName, value: value))
    }
}<|MERGE_RESOLUTION|>--- conflicted
+++ resolved
@@ -66,19 +66,11 @@
         mirrorChildren.append((label: swiftFieldName, value: value))
    }
 
-<<<<<<< HEAD
-    mutating func visitSingularGroupField<G: ProtobufGroup>(value: G, protoFieldNumber: Int, protoFieldName: String, jsonFieldName: String, swiftFieldName: String) throws {
+    mutating func visitSingularGroupField<G: ProtobufMessage>(value: G, protoFieldNumber: Int, protoFieldName: String, jsonFieldName: String, swiftFieldName: String) throws {
         mirrorChildren.append((label: swiftFieldName, value: value))
     }
 
-    mutating func visitRepeatedGroupField<G: ProtobufGroup>(value: [G], protoFieldNumber: Int, protoFieldName: String, jsonFieldName: String, swiftFieldName: String) throws {
-=======
-    mutating public func visitSingularGroupField<G: ProtobufMessage>(value: G, protoFieldNumber: Int, protoFieldName: String, jsonFieldName: String, swiftFieldName: String) throws {
-        mirrorChildren.append((label: swiftFieldName, value: value))
-    }
-
-    mutating public func visitRepeatedGroupField<G: ProtobufMessage>(value: [G], protoFieldNumber: Int, protoFieldName: String, jsonFieldName: String, swiftFieldName: String) throws {
->>>>>>> 2872be9a
+    mutating func visitRepeatedGroupField<G: ProtobufMessage>(value: [G], protoFieldNumber: Int, protoFieldName: String, jsonFieldName: String, swiftFieldName: String) throws {
         mirrorChildren.append((label: swiftFieldName, value: value))
     }
 
