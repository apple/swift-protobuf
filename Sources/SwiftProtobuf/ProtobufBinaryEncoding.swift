// ProtobufRuntime/Sources/Protobuf/ProtobufBinaryEncoding.swift - Binary encoding support
//
// This source file is part of the Swift.org open source project
//
// Copyright (c) 2014 - 2016 Apple Inc. and the Swift project authors
// Licensed under Apache License v2.0 with Runtime Library Exception
//
// See http://swift.org/LICENSE.txt for license information
// See http://swift.org/CONTRIBUTORS.txt for the list of Swift project authors
//
// -----------------------------------------------------------------------------
///
/// Core support for protobuf binary encoding.  Note that this is built
/// on the general traversal machinery.
///
// -----------------------------------------------------------------------------

import Foundation
import Swift

struct ProtobufBinaryEncodingVisitor: ProtobufVisitor {
    private var encoder: ProtobufBinaryEncoder

    init(message: ProtobufMessageBase, pointer: UnsafeMutablePointer<UInt8>) throws {
        encoder = ProtobufBinaryEncoder(pointer: pointer)
        try withAbstractVisitor {(visitor: inout ProtobufVisitor) in
            try message.traverse(visitor: &visitor)
        }
    }

    mutating func withAbstractVisitor(clause: (inout ProtobufVisitor) throws ->()) throws {
        var visitor: ProtobufVisitor = self
        try clause(&visitor)
        encoder = (visitor as! ProtobufBinaryEncodingVisitor).encoder
    }

    mutating func visitUnknown(bytes: [UInt8]) {
        encoder.appendUnknown(bytes: bytes)
    }

    mutating func visitSingularField<S: ProtobufTypeProperties>(fieldType: S.Type, value: S.BaseType, protoFieldNumber: Int, protoFieldName: String, jsonFieldName: String, swiftFieldName: String) throws {
        encoder.startField(tagType: protoFieldNumber * 8 + S.protobufWireType())
        try S.serializeProtobufValue(encoder: &encoder, value: value)
    }

    mutating func visitRepeatedField<S: ProtobufTypeProperties>(fieldType: S.Type, value: [S.BaseType], protoFieldNumber: Int, protoFieldName: String, jsonFieldName: String, swiftFieldName: String) throws {
        for v in value {
            encoder.startField(tagType: protoFieldNumber * 8 + S.protobufWireType())
            try S.serializeProtobufValue(encoder: &encoder, value: v)
        }
    }

    mutating func visitPackedField<S: ProtobufTypeProperties>(fieldType: S.Type, value: [S.BaseType], protoFieldNumber: Int, protoFieldName: String, jsonFieldName: String, swiftFieldName: String) throws {
        encoder.startField(tagType: protoFieldNumber * 8 + 2)
        var packedSize = 0
        for v in value {
            packedSize += try S.encodedSizeWithoutTag(of: v)
        }
        encoder.putVarInt(value: packedSize)
        for v in value {
            try S.serializeProtobufValue(encoder: &encoder, value: v)
        }
    }

    mutating func visitSingularMessageField<M: ProtobufMessage>(value: M, protoFieldNumber: Int, protoFieldName: String, jsonFieldName: String, swiftFieldName: String) throws {
        let t = try value.serializeProtobufBytes()
        encoder.startField(tagType: protoFieldNumber * 8 + M.protobufWireType())
        encoder.putBytesValue(value: t)
    }

    mutating func visitRepeatedMessageField<M: ProtobufMessage>(value: [M], protoFieldNumber: Int, protoFieldName: String, jsonFieldName: String, swiftFieldName: String) throws {
        for v in value {
            let t = try v.serializeProtobufBytes()
            encoder.startField(tagType: protoFieldNumber * 8 + M.protobufWireType())
            encoder.putBytesValue(value: t)
        }
    }

<<<<<<< HEAD
    mutating func visitSingularGroupField<G: ProtobufGroup>(value: G, protoFieldNumber: Int, protoFieldName: String, jsonFieldName: String, swiftFieldName: String) throws {
=======
    mutating public func visitSingularGroupField<G: ProtobufMessage>(value: G, protoFieldNumber: Int, protoFieldName: String, jsonFieldName: String, swiftFieldName: String) throws {
>>>>>>> 2872be9a
        encoder.startField(tagType: protoFieldNumber * 8 + 3) // Start of group
        try withAbstractVisitor {(visitor: inout ProtobufVisitor) in
            try value.traverse(visitor: &visitor)
        }
        encoder.startField(tagType: protoFieldNumber * 8 + 4) // End of group
    }

<<<<<<< HEAD
    mutating func visitRepeatedGroupField<G: ProtobufGroup>(value: [G], protoFieldNumber: Int, protoFieldName: String, jsonFieldName: String, swiftFieldName: String) throws {
=======
    mutating public func visitRepeatedGroupField<G: ProtobufMessage>(value: [G], protoFieldNumber: Int, protoFieldName: String, jsonFieldName: String, swiftFieldName: String) throws {
>>>>>>> 2872be9a
        for v in value {
            encoder.startField(tagType: protoFieldNumber * 8 + 3) // Start of group
            try withAbstractVisitor {(visitor: inout ProtobufVisitor) in
                try v.traverse(visitor: &visitor)
            }
            encoder.startField(tagType: protoFieldNumber * 8 + 4) // End of group
        }
    }

    mutating func visitMapField<KeyType: ProtobufMapKeyType, ValueType: ProtobufMapValueType>(fieldType: ProtobufMap<KeyType, ValueType>.Type, value: ProtobufMap<KeyType, ValueType>.BaseType, protoFieldNumber: Int, protoFieldName: String, jsonFieldName: String, swiftFieldName: String) throws where KeyType.BaseType: Hashable {
        for (k,v) in value {
            encoder.startField(tagType: protoFieldNumber * 8 + 2)
            let keyTagSize = Varint.encodedSize(of: UInt32(truncatingBitPattern: 1 << 3))
            let valueTagSize = Varint.encodedSize(of: UInt32(truncatingBitPattern: 2 << 3))
            let entrySize = try keyTagSize + KeyType.encodedSizeWithoutTag(of: k) + valueTagSize + ValueType.encodedSizeWithoutTag(of: v)
            encoder.putVarInt(value: entrySize)
            encoder.startField(tagType: 8 + KeyType.protobufWireType())
            KeyType.serializeProtobufValue(encoder: &encoder, value: k)
            encoder.startField(tagType: 16 + ValueType.protobufWireType())
            // Note: ValueType could be a message, so messages need
            // static func serializeProtobufValue(...)
            // TODO: Could we traverse the valuetype instead?
            // TODO: Propagate failure out of here...
            try ValueType.serializeProtobufValue(encoder: &encoder, value: v)
        }
    }
}

/*
 * Encoder for Binary Protocol Buffer format
 *
 * TODO: Should this be a class?
 */
public struct ProtobufBinaryEncoder {
    private var pointer: UnsafeMutablePointer<UInt8>

    public init(pointer: UnsafeMutablePointer<UInt8>) {
        self.pointer = pointer
    }

    private mutating func append(_ byte: UInt8) {
        pointer.pointee = byte
        pointer = pointer.successor()
    }

    private mutating func append(contentsOf bytes: [UInt8]) {
        let count = bytes.count
        bytes.withUnsafeBufferPointer { source in
            self.pointer.assign(from: source.baseAddress!, count: count)
        }
        pointer = pointer.advanced(by: count)
    }

    private mutating func append(contentsOf bufferPointer: UnsafeBufferPointer<UInt8>) {
        let count = bufferPointer.count
        pointer.assign(from: bufferPointer.baseAddress!, count: count)
        pointer = pointer.advanced(by: count)
    }

    public mutating func appendUnknown(bytes: [UInt8]) {
        append(contentsOf: bytes)
    }

    mutating func startField(tagType: Int) {
        putVarInt(value: UInt64(tagType))
    }

    mutating func putVarInt(value: UInt64) {
        var v = value
        while v > 127 {
            append(UInt8(v & 0x7f | 0x80))
            v >>= 7
        }
        append(UInt8(v))
    }

    mutating func putVarInt(value: Int64) {
        putVarInt(value: UInt64(bitPattern: value))
    }

    mutating func putVarInt(value: Int) {
        putVarInt(value: Int64(value))
    }

    mutating func putZigZagVarInt(value: Int64) {
        let coded = ZigZag.encoded(value)
        putVarInt(value: coded)
    }

    mutating func putBoolValue(value: Bool) {
        append(value ? 1 : 0)
    }

    mutating func putFixedUInt64(value : UInt64) {
        var v = value
        let n = MemoryLayout<UInt64>.size
        withUnsafePointer(to: &v) { v -> () in
            v.withMemoryRebound(to: UInt8.self, capacity: n) { p -> () in
                let buff = UnsafeBufferPointer<UInt8>(start: p, count: n)
                append(contentsOf: buff)
            }
        }
    }

    mutating func putFixedUInt32(value : UInt32) {
        var v = value
        let n = MemoryLayout<UInt32>.size
        withUnsafePointer(to: &v) { v -> () in
            v.withMemoryRebound(to: UInt8.self, capacity: n) { p -> () in
                let buff = UnsafeBufferPointer<UInt8>(start: p, count: n)
                append(contentsOf: buff)
            }
        }
    }

    mutating func putFloatValue(value: Float) {
        var v = value
        let n = MemoryLayout<Float>.size
        withUnsafePointer(to: &v) { v -> () in
            v.withMemoryRebound(to: UInt8.self, capacity: n) { p -> () in
                let buff = UnsafeBufferPointer<UInt8>(start: p, count: n)
                append(contentsOf: buff)
            }
        }
    }

    mutating func putDoubleValue(value: Double) {
        var v = value
        let n = MemoryLayout<Double>.size
        withUnsafePointer(to: &v) { v -> () in
            v.withMemoryRebound(to: UInt8.self, capacity: n) { p -> () in
                let buff = UnsafeBufferPointer<UInt8>(start: p, count: n)
                append(contentsOf: buff)
            }
        }
    }

    // Write a string field, including the leading index/tag value.
    mutating func putStringValue(value: String) {
        let stringWithNul = value.utf8CString
        let stringLength = stringWithNul.count - 1
        putVarInt(value: stringLength)
        if stringLength > 0 {
            // TODO: There has got to be a better way to do this...
            stringWithNul.withUnsafeBufferPointer { bp -> () in
                bp.baseAddress?.withMemoryRebound(to: UInt8.self, capacity: stringLength) { p -> () in
                    let stringWithoutNul = UnsafeBufferPointer<UInt8>(start: p, count: stringLength)
                    append(contentsOf: stringWithoutNul)
                }
            }
        }
    }

    mutating func putBytesValue(value: [UInt8]) {
        putVarInt(value: value.count)
        append(contentsOf: value)
    }

    mutating func putBytesValue(value: Data) {
        let bytes = [UInt8](value)
        putVarInt(value: bytes.count)
        append(contentsOf: bytes)
    }
}<|MERGE_RESOLUTION|>--- conflicted
+++ resolved
@@ -76,11 +76,7 @@
         }
     }
 
-<<<<<<< HEAD
-    mutating func visitSingularGroupField<G: ProtobufGroup>(value: G, protoFieldNumber: Int, protoFieldName: String, jsonFieldName: String, swiftFieldName: String) throws {
-=======
-    mutating public func visitSingularGroupField<G: ProtobufMessage>(value: G, protoFieldNumber: Int, protoFieldName: String, jsonFieldName: String, swiftFieldName: String) throws {
->>>>>>> 2872be9a
+    mutating func visitSingularGroupField<G: ProtobufMessage>(value: G, protoFieldNumber: Int, protoFieldName: String, jsonFieldName: String, swiftFieldName: String) throws {
         encoder.startField(tagType: protoFieldNumber * 8 + 3) // Start of group
         try withAbstractVisitor {(visitor: inout ProtobufVisitor) in
             try value.traverse(visitor: &visitor)
@@ -88,11 +84,7 @@
         encoder.startField(tagType: protoFieldNumber * 8 + 4) // End of group
     }
 
-<<<<<<< HEAD
-    mutating func visitRepeatedGroupField<G: ProtobufGroup>(value: [G], protoFieldNumber: Int, protoFieldName: String, jsonFieldName: String, swiftFieldName: String) throws {
-=======
-    mutating public func visitRepeatedGroupField<G: ProtobufMessage>(value: [G], protoFieldNumber: Int, protoFieldName: String, jsonFieldName: String, swiftFieldName: String) throws {
->>>>>>> 2872be9a
+    mutating func visitRepeatedGroupField<G: ProtobufMessage>(value: [G], protoFieldNumber: Int, protoFieldName: String, jsonFieldName: String, swiftFieldName: String) throws {
         for v in value {
             encoder.startField(tagType: protoFieldNumber * 8 + 3) // Start of group
             try withAbstractVisitor {(visitor: inout ProtobufVisitor) in
